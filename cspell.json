--- conflicted
+++ resolved
@@ -15,14 +15,11 @@
     "vendorism",
     "slotchange",
     "optiongroup",
-<<<<<<< HEAD
     "labelledby",
     "valuenow",
     "valuetext",
-=======
     "aria-describedby",
     "droparea",
->>>>>>> 46318a01
     "codepen"
   ],
   "ignorePaths": ["package.json", "pnpm-lock.yaml"],
