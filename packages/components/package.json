{
  "author": {
    "name": "SICK Global UX Foundation",
    "url": "https://www.sick.com"
  },
  "name": "@synergy-design-system/components",
  "version": "1.0.1",
  "description": "",
  "repository": {
    "type": "git",
    "url": "https://github.com/synergy-design-system/synergy-design-system.git",
    "directory": "packages/components"
  },
  "exports": {
    ".": {
      "types": "./dist/synergy.d.ts",
      "import": "./dist/synergy.js"
    },
    "./custom-elements.json": "./dist/custom-elements.json",
    "./synergy.js": "./dist/synergy.js",
    "./synergy-autoloader.js": "./dist/synergy-autoloader.js",
    "./components/*": "./dist/components/*",
    "./utilities/*": "./dist/utilities/*",
    "./translations/*": "./dist/translations/*"
  },
  "files": [
    "dist"
  ],
  "scripts": {
    "build": "node scripts/build.js",
    "create-checksums": "node -e 'import(\"./scripts/jobs/createChecksums.js\").then( loadedModule => loadedModule.runCreateChecksums() )'",
    "test": "web-test-runner --group default",
    "vendor": "node scripts/vendorism.js",
    "vendor.get": "node scripts/vendorism.js -g",
    "vendor.set": "node scripts/vendorism.js -s",
    "vendor.eject": "node scripts/vendorism.js -e",
    "lint:css": "stylelint \"src/**/*.{css,js,ts}\"",
    "lint:js": "eslint src",
    "lint": "pnpm run /^lint:.*/",
    "release": "semantic-release  --tagFormat 'components/${version}' -e semantic-release-monorepo",
    "release.angular": "git add ../angular && git commit -m \"chore(release/angular) via component release [skip actions]\"",
    "release.react": "git add ../react && git commit -m \"chore(release/react) via component release [skip actions]\"",
    "release.vue": "git add ../vue && git commit -m \"chore(release/vue) via component release [skip actions]\""
  },
  "type": "module",
  "types": "./dist/synergy.d.ts",
  "homepage": "https://github.com/synergy-design-system/synergy-design-system/tree/main/packages/components",
  "keywords": [
    "Web Components",
    "LIT Components",
    "Design System",
    "SDS",
    "Synergy Design System",
    "SICK",
    "SICK Design System"
  ],
  "license": "MIT",
  "devDependencies": {
    "@custom-elements-manifest/analyzer": "^0.8.4",
    "@lit/react": "^1.0.0",
    "@open-wc/testing": "^3.2.0",
    "@playwright/test": "^1.39.0",
    "@semantic-release/changelog": "^6.0.3",
    "@semantic-release/exec": "^6.0.3",
    "@semantic-release/git": "^10.0.1",
    "@synergy-design-system/eslint-config-syn": "workspace:*",
    "@synergy-design-system/stylelint-config-syn": "workspace:*",
    "@synergy-design-system/tokens": "workspace:*",
    "@types/mocha": "^10.0.2",
    "@typescript-eslint/eslint-plugin": "^6.9.0",
    "@typescript-eslint/parser": "^6.9.0",
    "@web/dev-server-esbuild": "^0.4.1",
    "@web/test-runner": "^0.17.2",
    "@web/test-runner-commands": "^0.8.1",
    "@web/test-runner-playwright": "^0.10.1",
    "chalk": "^5.3.0",
    "change-case": "^4.1.2",
    "command-line-args": "^5.2.1",
    "comment-parser": "^1.4.0",
    "custom-element-jet-brains-integration": "^1.3.1",
    "custom-element-vs-code-integration": "^1.2.1",
    "del": "^7.1.0",
    "esbuild": "^0.19.4",
    "esbuild-plugin-replace": "^1.4.0",
    "esbuild-plugin-vue3": "^0.3.2",
    "eslint": "^8.47.0",
    "eslint-config-airbnb": "^19.0.4",
    "eslint-config-airbnb-typescript": "^17.1.0",
    "eslint-plugin-import": "^2.28.1",
    "eslint-plugin-lit": "^1.9.1",
    "eslint-plugin-lit-a11y": "^4.1.0",
    "eslint-plugin-vue": "^9.18.1",
    "eslint-plugin-wc": "^2.0.4",
    "globby": "^13.2.2",
    "jsdom": "^22.1.0",
    "ng-packagr": "^17.0.0",
    "ora": "^7.0.1",
    "prettier": "^3.0.3",
    "remark-parse": "^11.0.0",
    "semantic-release": "^19.0.5",
    "semantic-release-monorepo": "^7.0.5",
    "sinon": "^16.1.0",
    "stylelint": "^15.10.3",
    "typescript": "^5.2.2",
    "unified": "^11.0.3",
    "unist-util-visit": "^5.0.0",
    "user-agent-data-types": "^0.4.2",
    "vendorism": "github:mariohamann/vendorism",
    "vue-tsc": "^1.8.24"
  },
  "release": {
    "branches": [
      "main",
      {
        "name": "beta",
        "prerelease": true
      },
      {
        "name": "alpha",
        "prerelease": true
      }
    ],
    "plugins": [
      "@semantic-release/commit-analyzer",
      "@semantic-release/release-notes-generator",
      [
        "@semantic-release/changelog",
        {
          "changelogFile": "CHANGELOG.md"
        }
      ],
      [
        "@semantic-release/npm",
        {
          "npmPublish": false
        }
      ],
      [
        "@semantic-release/exec",
        {
          "prepareCmd": "pnpm build && pnpm release.angular && pnpm release.react && pnpm release.vue"
        }
      ],
      [
        "@semantic-release/git",
        {
          "message": "chore(release/components): ${nextRelease.version} [skip actions]\n\n${nextRelease.notes}",
          "assets": [
            "CHANGELOG.md",
            "package.json"
          ]
        }
      ],
      [
        "@semantic-release/github",
        {
          "successComment": false
        }
      ]
    ]
  },
  "dependencies": {
    "@floating-ui/dom": "^1.5.3",
    "@shoelace-style/animations": "^1.1.0",
    "@shoelace-style/localize": "^3.1.2",
    "composed-offset-position": "^0.0.4",
    "lit": "^3.0.0"
  },
  "web-types": "./dist/web-types.json",
  "meta": {
    "checksums": {
<<<<<<< HEAD
      "angular": "b0f8275079f968c0874ba32def9947479a09a7e4",
      "react": "454920debbfd75fbe4265bef7f1e2468944ac0f9",
      "vue": "32c14190fc45cf103337fa95aed342230d53fd78"
=======
      "angular": "1dabd1797d04ab3ff1e5dc1e2ea4878e4b4ab64e",
      "react": "78ed4c9ba1c9c6f56c0e53ee25b14afeaaea528e",
      "vue": "9c816987237d7c8013fd696167898ca50f482477"
>>>>>>> 3fb4cb7f
    }
  }
}<|MERGE_RESOLUTION|>--- conflicted
+++ resolved
@@ -169,15 +169,9 @@
   "web-types": "./dist/web-types.json",
   "meta": {
     "checksums": {
-<<<<<<< HEAD
       "angular": "b0f8275079f968c0874ba32def9947479a09a7e4",
       "react": "454920debbfd75fbe4265bef7f1e2468944ac0f9",
       "vue": "32c14190fc45cf103337fa95aed342230d53fd78"
-=======
-      "angular": "1dabd1797d04ab3ff1e5dc1e2ea4878e4b4ab64e",
-      "react": "78ed4c9ba1c9c6f56c0e53ee25b14afeaaea528e",
-      "vue": "9c816987237d7c8013fd696167898ca50f482477"
->>>>>>> 3fb4cb7f
     }
   }
 }