{
  "author": {
    "name": "SICK Global UX Foundation",
    "url": "https://www.sick.com"
  },
  "dependencies": {
    "@synergy-design-system/components": "workspace:^"
  },
  "description": "Vue3 wrappers for the Synergy Design System",
  "exports": {
    ".": {
      "types": "./dist/index.d.ts",
      "import": "./dist/index.js"
    },
    "./components/*": "./dist/components/*"
  },
  "scripts": {
    "_build": "vite build"
  },
  "types": "./dist/index.d.ts",
  "files": [
    "dist",
    "src",
    "CHANGELOG.md",
    "README.md"
  ],
  "homepage": "https://synergy-design-system.github.io",
  "keywords": [
    "Vue Web Component Wrapper",
    "Vue Components",
    "Vue Design System",
    "Design System",
    "SDS",
    "Synergy Design System",
    "SICK",
    "SICK Design System"
  ],
  "license": "MIT",
  "name": "@synergy-design-system/vue",
  "repository": {
    "type": "git",
    "url": "https://github.com/synergy-design-system/synergy.git",
    "directory": "packages/vue"
  },
  "type": "module",
  "version": "2.11.5",
  "devDependencies": {
    "@vitejs/plugin-vue": "^5.1.4",
    "@vue/tsconfig": "^0.5.1",
<<<<<<< HEAD
    "rollup-plugin-node-externals": "^7.1.3",
    "vite": "^5.4.8",
    "vite-plugin-dts": "^4.3.0",
    "vue": "^3.5.11"
=======
    "vue": "^3.5.12"
>>>>>>> 9687f2cb
  },
  "peerDependencies": {
    "@synergy-design-system/tokens": "workspace:^"
  }
}<|MERGE_RESOLUTION|>--- conflicted
+++ resolved
@@ -47,14 +47,10 @@
   "devDependencies": {
     "@vitejs/plugin-vue": "^5.1.4",
     "@vue/tsconfig": "^0.5.1",
-<<<<<<< HEAD
     "rollup-plugin-node-externals": "^7.1.3",
-    "vite": "^5.4.8",
+    "vite": "^5.4.10",
     "vite-plugin-dts": "^4.3.0",
-    "vue": "^3.5.11"
-=======
     "vue": "^3.5.12"
->>>>>>> 9687f2cb
   },
   "peerDependencies": {
     "@synergy-design-system/tokens": "workspace:^"
