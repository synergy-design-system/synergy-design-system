/* eslint-disable no-console */
import fs from 'fs';
import { execSync } from 'child_process';
import commandLineArgs from 'command-line-args';
import { eject, setSource, setTarget } from 'vendorism';
import { optimizePathForWindows } from 'vendorism/src/scripts/helpers.js';
import { generateStorybookFile, updateVsCodeReadOnlyFiles } from './vendorism/index.js';
import {
  vendorButton,
<<<<<<< HEAD
  vendorInput,
  vendorTextarea,
  vendorWebTestRunnerConfig,
} from './vendorism/custom/index.js';
import { components, events } from './config.js';
=======
  vendorCustomElementsManifest,
  vendorInput,
  vendorTextarea,
} from './vendorism/custom/index.js';

/**
 * List of components that should be vendored.
 * @type {string[]}
 */
export const components = [
  'input',
  'button',
  'textarea',
].sort();

/**
 * List of events that should be vendored.
 * Add a component name here to make it available to the outside
 * @todo: Automate this depending on components!
 * @type {string[]}
 */
export const events = [
  'sl-blur',
  'sl-focus',
  'sl-invalid',
  'sl-load',
  'sl-error',
  'sl-blur',
  'sl-change',
  'sl-clear',
  'sl-input',
];
>>>>>>> 7709d108

const eventList = events.map(evt => `src/events/${evt}.ts`);

const otherIncludes = [
  'custom-elements-manifest.config*',
  'web-test-runner.config.js',
  'tsconfig.json',
  'tsconfig.prod.json',
  'src/declaration.d.ts',
  'src/shoelace-autoloader*',
  'src/translations/de.ts',
  'src/utilities/form*',
  ...eventList,
];

const libraryPrefix = 'syn';
const libraryName = 'synergy';
const shoelaceVersion = '2.10.0';

// Command line options
const optionDefinitions = [
  { alias: 's', name: 'setOnly', type: Boolean },
  { alias: 'g', name: 'getOnly', type: Boolean },
  { alias: 'e', name: 'eject', type: Boolean },
  { defaultOption: true, name: 'file', type: String },
];

const options = commandLineArgs(optionDefinitions);

const config = {
  source: {
    downloadConfig: { extract: true, strip: 1 },
    hooks: {
      after: 'echo ✅ Source setup complete.',
      before: 'echo ⌛️ Setting up source...',
    },
    path: './vendor',
    url: `https://github.com/shoelace-style/shoelace/archive/refs/tags/v${shoelaceVersion}.tar.gz`,
  },
  target: {
    hooks: {
      after: 'echo ✅ Target setup complete.',
      before: 'echo ⌛️ Setting up target...',
    },
    includes: [
      ...components.map((component) => `src/components/${component}/**`),
      ...otherIncludes,
    ],
    path: '.',
    // Changes targeted files -> otherIncludes
    transforms: [
      // Adjust the event map to use our own file names
      (path, content) => {
        const outputPath = path.startsWith('events/')
          ? path.replace('sl-', `${libraryPrefix}-`)
          : path;

        return {
          content,
          path: outputPath,
        };
      },
      // Add lint ignore information to all vendored data and remove lint-enables
      (path, content) => {
        const eslintEnableComment = '/* eslint-enable */';
        const eslintDisableComment = '/* eslint-disable */';
        const stylelintDisableComment = '/* stylelint-disable */';

        // Sometimes eslint is enabled explicitly in code.
        // This needs to be removed, otherwise the disable does not work.
        let nextContent = content.replaceAll(eslintEnableComment, '');

        // Shoelace vendor components use other style rules, so make sure to ignore them per default
        if (path.endsWith('.ts') || path.endsWith('.js')) {
          nextContent = `${eslintDisableComment}\n${nextContent}`;
        }

        // We do not want to lint shoelace styles
        // as they do not adhere to any standard.
        // We can`t just add the style-disable at the top of the file.
        // To make it work it needs to be in the "css" function
        nextContent = nextContent.replace('css`', `css\`\n\t${stylelintDisableComment}`);

        return {
          content: nextContent,
          path,
        };
      },
      // Remove Shoelace branding
      (path, content) => {
        const capitalizedPrefix = `${libraryPrefix.charAt(0).toUpperCase()}${libraryPrefix.slice(1)}`;
        const capitalizedLibraryName = `${libraryName.charAt(0).toUpperCase()}${libraryName.slice(1)}`;
        const lowerLibraryName = libraryName.toLowerCase();
        const libraryDesignName = `${lowerLibraryName}-design-system`;

        const regexPattern = new RegExp(`@${libraryDesignName}/(?!${lowerLibraryName}$)`, 'g');

        const replace = c => c
          .replace(/Sl(?=[A-Z])/g, capitalizedPrefix)
          .replace(/(?<![A-Za-z])sl-/g, `${libraryPrefix}-`)
          .replace(/shoelace-style/g, libraryDesignName)
          .replace(/Shoelace/g, capitalizedLibraryName)
          .replace(/shoelace/g, lowerLibraryName)
          .replace('__SHOELACE_VERSION__', '__PACKAGE_VERSION__')
          .replace(regexPattern, '@shoelace-style/');

        return {
          content: replace(content),
          path: replace(path),
        };
      },
      // Move stories into `temp` directory
      (path, content) => {
        if (path.includes('.stories.ts')) {
          const optimizedPath = optimizePathForWindows(path);
          const parts = optimizedPath.split('/');
          // Gets 'input.stories.ts'
          const fileName = parts[parts.length - 1];
          return {
            content,
            path: `./src/temp/${fileName}`,
          };
        }
        return {
          content,
          path,
        };
      },
      // add custom styles to the end of `${component}.styles.ts`
      (path, content) => {
        let newContent;
        [...components, 'form-control'].forEach((component) => {
          if (path.includes(`${component}.styles.ts`)) {
            newContent = content
              .replace(
                // eslint-disable-next-line @typescript-eslint/quotes
                `import { css } from 'lit';`,
                `import { css } from 'lit';
import customStyles from './${component}.custom.styles.js';`,
              )
              .replace(
                '}\n`;',
                // eslint-disable-next-line @typescript-eslint/quotes
                `}\n\n  $\{customStyles}\n\`;\n`,
              );

            // create file if it doesn't exist
            const customStylesPath = path.replace(`${component}.styles.ts`, `${component}.custom.styles.ts`);
            if (!fs.existsSync(customStylesPath)) {
              fs.writeFileSync(customStylesPath, 'import { css } from \'lit\';\n\nexport default css`\n  /* Write custom CSS here */\n`;\n');
            }
          }
        });

        return {
          content: newContent,
          path,
        };
      },
      // specialized customizations
      vendorButton,
      vendorCustomElementsManifest,
      vendorInput,
      vendorTextarea,
      vendorWebTestRunnerConfig,
    ],
  },
};

// If the eject option is specified, runs the eject functionality
if (options.eject) {
  const filePath = options.file;
  const optimizedPath = optimizePathForWindows(filePath);

  console.log('🚀 Ejecting file', optimizedPath);

  if (!optimizedPath) {
    console.error('❗ Please provide a file path for the eject operation.');
    process.exit(1);
  }

  await eject(config, filePath);
  await updateVsCodeReadOnlyFiles([optimizedPath], []);

  process.exit(0);
}

// Downloads Shoelace and sets up the source
if (!options.setOnly) {
  await setSource(config);
  // Don`t know exactly why, but this is needed for Windows.
  // Otherwise the last three files (tsconfig.(prod).json, web-test-runner.config.js)
  // from shoelace are missing after the download.
  await new Promise(res => { setTimeout(res, 100); });
}

// Check for the "getOnly" option and modify the content if necessary
if (!options.getOnly) {
  /**
   * Generate the storybook files for all relevant components
   * after shoelace is available so that they can be vendored
   */
  await Promise.all(components.map(async (component) => {
    const inputFilePath = `./vendor/docs/pages/components/${component}.md`;
    const outputFilePath = `./vendor/src/components/${component}/${component}.stories.ts`;
    await generateStorybookFile(inputFilePath, outputFilePath, component, libraryPrefix);
  }));

  // Move all files from '../docs/src/components' to './src/temp'
  await execSync('mv ../docs/stories/components ./src/temp');

  const { removedFiles, newFiles } = await setTarget(config);

  await updateVsCodeReadOnlyFiles(removedFiles, newFiles.filter(f => !f.includes('stories.ts')));

  // Move files back from './src/temp' to '../docs/src/components'
  await execSync('mv ./src/temp ../docs/stories/components');
}

process.exit();<|MERGE_RESOLUTION|>--- conflicted
+++ resolved
@@ -7,13 +7,6 @@
 import { generateStorybookFile, updateVsCodeReadOnlyFiles } from './vendorism/index.js';
 import {
   vendorButton,
-<<<<<<< HEAD
-  vendorInput,
-  vendorTextarea,
-  vendorWebTestRunnerConfig,
-} from './vendorism/custom/index.js';
-import { components, events } from './config.js';
-=======
   vendorCustomElementsManifest,
   vendorInput,
   vendorTextarea,
@@ -46,7 +39,6 @@
   'sl-clear',
   'sl-input',
 ];
->>>>>>> 7709d108
 
 const eventList = events.map(evt => `src/events/${evt}.ts`);
 
@@ -211,7 +203,6 @@
       vendorCustomElementsManifest,
       vendorInput,
       vendorTextarea,
-      vendorWebTestRunnerConfig,
     ],
   },
 };
