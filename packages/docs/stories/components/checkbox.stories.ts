--- conflicted
+++ resolved
@@ -5,26 +5,17 @@
 import { html } from 'lit';
 import { userEvent } from '@storybook/testing-library';
 import { waitUntil } from '@open-wc/testing-helpers';
-<<<<<<< HEAD
 import docsTokens from '../../../tokens/src/figma-tokens/_docs.json';
-import { storybookDefaults, storybookHelpers, storybookTemplate } from '../../src/helpers/component.js';
+import {
+  generateStoryDescription,
+  storybookDefaults,
+  storybookHelpers,
+  storybookTemplate,
+} from '../../src/helpers/component.js';
 
-=======
-import { generateStoryDescription, storybookDefaults, storybookHelpers, storybookTemplate } from '../../src/helpers/component.js';
->>>>>>> add85f55
 const { args, argTypes } = storybookDefaults('syn-checkbox');
 const { overrideArgs } = storybookHelpers('syn-checkbox');
 const { generateTemplate } = storybookTemplate('syn-checkbox');
-
-<<<<<<< HEAD
-const generateStoryDescription = (attributeName: string) => {
-  const story = (docsTokens?.components?.checkbox as Record<string, any>)?.[attributeName]?.description?.value ?? 'No Description';
-  return {
-    story,
-  };
-};
-=======
->>>>>>> add85f55
 
 const meta: Meta = {
   args: overrideArgs([
@@ -33,18 +24,10 @@
   argTypes,
   parameters: {
     docs: {
-<<<<<<< HEAD
-      description: generateStoryDescription('default'),
+      description: generateStoryDescription('checkbox', 'default'),
     },
   },
   title: 'Components/syn-checkbox',
-=======
-      description: {
-        component: generateStoryDescription('checkbox', 'default'),
-      },
-    }
-  }
->>>>>>> add85f55
 };
 export default meta;
 
@@ -53,75 +36,43 @@
 export const Default = {
   parameters: {
     docs: {
-<<<<<<< HEAD
-      description: generateStoryDescription('default'),
+      description: generateStoryDescription('checkbox', 'default'),
     },
   },
   render: (args: any) => generateTemplate({ args }),
-=======
-      description: {
-        story: generateStoryDescription('checkbox', 'default'),
-      },
-    }
-  }
->>>>>>> add85f55
 } as Story;
 
 export const Checked: Story = {
   parameters: {
     docs: {
-<<<<<<< HEAD
-      description: generateStoryDescription('checked'),
+      description: generateStoryDescription('checkbox', 'checked'),
     },
   },
   render: () => html`<syn-checkbox checked>Checked</syn-checkbox>`,
-=======
-      description: {
-        story: generateStoryDescription('checkbox', 'checked'),
-      },
-    }
-  }
->>>>>>> add85f55
 };
 
 export const Indeterminate: Story = {
   parameters: {
     docs: {
-<<<<<<< HEAD
-      description: generateStoryDescription('indeterminate'),
+      description: generateStoryDescription('checkbox', 'indeterminate'),
     },
   },
   render: () => html`<syn-checkbox indeterminate>Indeterminate</syn-checkbox>`,
-=======
-      description: {
-        story: generateStoryDescription('checkbox', 'indeterminate'),
-      },
-    }
-  }
->>>>>>> add85f55
 };
 
 export const Disabled: Story = {
   parameters: {
     docs: {
-<<<<<<< HEAD
-      description: generateStoryDescription('disabled'),
+      description: generateStoryDescription('checkbox', 'disabled'),
     },
   },
   render: () => html`<syn-checkbox disabled>Disabled</syn-checkbox>`,
-=======
-      description: {
-        story: generateStoryDescription('checkbox', 'disabled'),
-      },
-    }
-  }
->>>>>>> add85f55
 };
 
 export const Sizes: Story = {
   parameters: {
     docs: {
-      description: generateStoryDescription('sizes'),
+      description: generateStoryDescription('checkbox', 'sizes'),
     },
   },
   render: () => html`
@@ -131,22 +82,12 @@
       <syn-checkbox size="large">Large</syn-checkbox>
     </div>
   `,
-<<<<<<< HEAD
-=======
-  parameters: {
-    docs: {
-      description: {
-        story: generateStoryDescription('checkbox', 'sizes'),
-      },
-    }
-  }
->>>>>>> add85f55
 };
 
 export const CustomValidity: Story = {
   parameters: {
     docs: {
-      description: generateStoryDescription('validity'),
+      description: generateStoryDescription('checkbox', 'validity'),
     },
   },
   play: async ({ canvasElement }) => {
@@ -200,14 +141,4 @@
     });
     </script>
   `,
-<<<<<<< HEAD
-=======
-  parameters: {
-    docs: {
-      description: {
-        story: generateStoryDescription('checkbox', 'validity'),
-      },
-    }
-  },
->>>>>>> add85f55
 };