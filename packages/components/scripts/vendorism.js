/* eslint-disable no-console */
import fs from 'fs';
import { execSync } from 'child_process';
import commandLineArgs from 'command-line-args';
import { eject, get, set } from 'vendorism';
import { optimizePathForWindows } from 'vendorism/src/scripts/helpers.js';
import { generateStorybookFile, updateVsCodeReadOnlyFiles } from './vendorism/index.js';
import {
  vendorAlert,
  vendorBadge,
  vendorButton,
  vendorDrawer,
  vendorIcon,
  vendorIconButton,
  vendorInput,
  vendorLocalize,
  vendorMenuItem,
  vendorMenuLabel,
  vendorProgressBar,
  vendorSelect,
  vendorSpinner,
  vendorTag,
  vendorTextarea,
  vendorTranslations,
  vendorWebTestRunnerConfig,
} from './vendorism/custom/index.js';

/**
 * List of components that should be vendored.
 * @type {string[]}
 */
export const components = [
  'input',
  'button',
  'textarea',
  'icon',
  'checkbox',
  'radio',
  'radio-group',
  'icon-button',
  'select',
  'option',
  'switch',
  'tag',
  'divider',
  'drawer',
  'dropdown',
  'menu',
  'menu-item',
  'menu-label',
  'badge',
<<<<<<< HEAD
  'spinner',
=======
  'progress-bar',
  'progress-ring',
  'alert',
>>>>>>> 247912e7
].sort();

/**
 * List of events that should be vendored.
 * Add a component name here to make it available to the outside
 * @todo: Automate this depending on components!
 * @type {string[]}
 */
export const events = [
  'sl-blur',
  'sl-focus',
  'sl-invalid',
  'sl-load',
  'sl-error',
  'sl-change',
  'sl-clear',
  'sl-input',
  'sl-remove',
  'sl-show',
  'sl-after-show',
  'sl-hide',
  'sl-after-hide',
  'sl-reposition',
  'sl-initial-focus',
  'sl-request-close',
  'sl-select',
  'sl-burger-menu-show',
  'sl-burger-menu-hide',
];

const eventList = events.map(evt => `src/events/${evt}.ts`);

const otherIncludes = [
  'custom-elements-manifest.config*',
  'web-test-runner.config.js',
  'tsconfig.json',
  'tsconfig.prod.json',
  'src/declaration.d.ts',
  'src/shoelace-autoloader*',
  'src/translations/de.ts',
  'src/utilities/localize.ts',
  'src/utilities/form*',
  'src/utilities/icon-library*',
  'src/components/button-group/button-group.ts',
  ...eventList,
];

const libraryPrefix = 'syn';
const libraryName = 'synergy';
const shoelaceVersion = '2.15.0';

// Command line options
const optionDefinitions = [
  { alias: 's', name: 'setOnly', type: Boolean },
  { alias: 'g', name: 'getOnly', type: Boolean },
  { alias: 'e', name: 'eject', type: Boolean },
  { defaultOption: true, name: 'file', type: String },
];

const options = commandLineArgs(optionDefinitions);

const config = {
  get: {
    downloadConfig: { extract: true, strip: 1 },
    hooks: {
      after: 'echo ✅ Source setup complete.',
      before: 'echo ⌛️ Setting up source...',
    },
    path: './vendor',
    url: `https://github.com/shoelace-style/shoelace/archive/refs/tags/v${shoelaceVersion}.tar.gz`,
  },
  set: {
    hooks: {
      after: 'echo ✅ Target setup complete.',
      before: 'echo ⌛️ Setting up target...',
    },
    includes: [
      ...components.map((component) => `src/components/${component}/**`),
      ...otherIncludes,
    ],
    path: '.',
    // Changes targeted files -> otherIncludes
    transforms: [
      // Adjust the event map to use our own file names
      (path, content) => {
        const outputPath = path.startsWith('events/')
          ? path.replace('sl-', `${libraryPrefix}-`)
          : path;

        return {
          content,
          path: outputPath,
        };
      },
      // Add lint ignore information to all vendored data and remove lint-enables
      (path, content) => {
        const eslintEnableComment = '/* eslint-enable */';
        const eslintDisableComment = '/* eslint-disable */';
        const stylelintDisableComment = '/* stylelint-disable */';

        // Sometimes eslint is enabled explicitly in code.
        // This needs to be removed, otherwise the disable does not work.
        let nextContent = content.replaceAll(eslintEnableComment, '');

        // Shoelace vendor components use other style rules, so make sure to ignore them per default
        if (path.endsWith('.ts') || path.endsWith('.js')) {
          nextContent = `${eslintDisableComment}\n${nextContent}`;
        }

        // We do not want to lint shoelace styles
        // as they do not adhere to any standard.
        // We can`t just add the style-disable at the top of the file.
        // To make it work it needs to be in the "css" function
        nextContent = nextContent.replace('css`', `css\`\n\t${stylelintDisableComment}`);

        return {
          content: nextContent,
          path,
        };
      },
      // Remove Shoelace branding
      (path, content) => {
        const capitalizedPrefix = `${libraryPrefix.charAt(0).toUpperCase()}${libraryPrefix.slice(1)}`;
        const capitalizedLibraryName = `${libraryName.charAt(0).toUpperCase()}${libraryName.slice(1)}`;
        const lowerLibraryName = libraryName.toLowerCase();
        const libraryDesignName = `${lowerLibraryName}-design-system`;

        const regexPattern = new RegExp(`@${libraryDesignName}/(?!${lowerLibraryName}$)`, 'g');

        const replace = c => c
          .replace(/Sl(?=[A-Z])/g, capitalizedPrefix)
          .replace(/(?<![A-Za-z])sl-/g, `${libraryPrefix}-`)
          .replace(/shoelace-style/g, libraryDesignName)
          .replace(/Shoelace/g, capitalizedLibraryName)
          .replace(/shoelace/g, lowerLibraryName)
          .replace('__SHOELACE_VERSION__', '__PACKAGE_VERSION__')
          .replace(regexPattern, '@shoelace-style/');

        return {
          content: replace(content),
          path: replace(path),
        };
      },
      // Move stories into `temp` directory
      (path, content) => {
        if (path.includes('.stories.ts')) {
          const optimizedPath = optimizePathForWindows(path);
          const parts = optimizedPath.split('/');
          // Gets 'input.stories.ts'
          const fileName = parts[parts.length - 1];
          return {
            content,
            path: `./src/temp/${fileName}`,
          };
        }
        return {
          content,
          path,
        };
      },
      // create a custom styles file `${component}.custom.styles.ts` if it doesn't exist
      (path, content) => {
        [...components, 'form-control'].forEach((component) => {
          if (optimizePathForWindows(path).includes(`/${component}.styles.ts`)) {
            const customStylesPath = path.replace(`${component}.styles.ts`, `${component}.custom.styles.ts`);
            if (!fs.existsSync(customStylesPath)) {
              fs.writeFileSync(customStylesPath, 'import { css } from \'lit\';\n\nexport default css`\n  /* Write custom CSS here */\n`;\n');
            }
          }
        });
        return {
          content,
          path,
        };
      },
      // import the custom style file in the component into the style array
      (path, content) => {
        let newContent;
        [...components].forEach((component) => {
          if (optimizePathForWindows(path).includes(`/${component}.component.ts`)) {
            const customStylesPath = path.replace(`${component}.component.ts`, `${component}.custom.styles.ts`);
            if (fs.existsSync(customStylesPath)) {
              newContent = content
                .replace(
                  `import styles from './${component}.styles.js';`,
                  `import styles from './${component}.styles.js';\nimport customStyles from './${component}.custom.styles.js';`,
                );

              newContent = newContent
                .replace(
                  'import formControlStyles from \'../../styles/form-control.styles.js\';',
                  'import formControlStyles from \'../../styles/form-control.styles.js\';\nimport formControlCustomStyles from \'../../styles/form-control.custom.styles.js\';',
                );

              // We need to respect the order of the styles! Our custom styles need to be
              // included last, so we will override the shoelace styling
              const regex = /static styles: CSSResultGroup = \[([^\]]+)\]/;
              newContent = newContent.replace(regex, (_, value) => {
                let styleValues = value;

                if (styleValues.includes('formControlStyles')) {
                  styleValues += ', formControlCustomStyles';
                }
                return `static styles: CSSResultGroup = [${styleValues}, customStyles]`;
              });
            }
          }
        });
        return {
          content: newContent,
          path,
        };
      },
      // specialized customizations
      vendorAlert,
      vendorBadge,
      vendorButton,
      vendorDrawer,
      vendorIconButton,
      vendorIcon,
      vendorInput,
      vendorLocalize,
      vendorMenuItem,
      vendorMenuLabel,
      vendorProgressBar,
      vendorSelect,
      vendorSpinner,
      vendorTextarea,
      vendorTranslations,
      vendorTag,
      vendorTranslations,
      vendorWebTestRunnerConfig,
    ],
  },
};

// If the eject option is specified, runs the eject functionality
if (options.eject) {
  const filePath = options.file;
  const optimizedPath = optimizePathForWindows(filePath);

  console.log('🚀 Ejecting file', optimizedPath);

  if (!optimizedPath) {
    console.error('❗ Please provide a file path for the eject operation.');
    process.exit(1);
  }

  await eject(filePath);
  await updateVsCodeReadOnlyFiles([optimizedPath], []);

  process.exit(0);
}

// Downloads Shoelace and sets up the source
if (!options.setOnly) {
  await get(config);
  // Don`t know exactly why, but this is needed for Windows.
  // Otherwise the last three files (tsconfig.(prod).json, web-test-runner.config.js)
  // from shoelace are missing after the download.
  await new Promise(res => { setTimeout(res, 100); });
}

// Check for the "getOnly" option and modify the content if necessary
if (!options.getOnly) {
  // Fallback if vendorism script stopped with error or was cancelled
  if (fs.existsSync('./src/temp')) {
    await execSync('mv ./src/temp ../docs/stories/components');
  }
  /**
   * Generate the storybook files for all relevant components
   * after shoelace is available so that they can be vendored
   */
  await Promise.all(components.map(async (component) => {
    // Skip drawer story, as we already have a custom story as .tsx file
    // and otherwise a new drawer.story.ts would be added
    if (component !== 'drawer') {
      const inputFilePath = `./vendor/docs/pages/components/${component}.md`;
      const outputFilePath = `./vendor/src/components/${component}/${component}.stories.ts`;

      await generateStorybookFile(inputFilePath, outputFilePath, component, libraryPrefix);
    }
  }));

  // Move all files from '../docs/src/components' to './src/temp'
  await execSync('mv ../docs/stories/components ./src/temp');

  const { removedFiles, newFiles } = await set(config);

  await updateVsCodeReadOnlyFiles(removedFiles, newFiles.filter(f => !f.includes('stories.ts')));

  // Move files back from './src/temp' to '../docs/src/components'
  await execSync('mv ./src/temp ../docs/stories/components');
}

process.exit();<|MERGE_RESOLUTION|>--- conflicted
+++ resolved
@@ -49,13 +49,10 @@
   'menu-item',
   'menu-label',
   'badge',
-<<<<<<< HEAD
-  'spinner',
-=======
   'progress-bar',
   'progress-ring',
   'alert',
->>>>>>> 247912e7
+  'spinner',
 ].sort();
 
 /**
