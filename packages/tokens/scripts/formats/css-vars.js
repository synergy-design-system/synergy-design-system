--- conflicted
+++ resolved
@@ -69,13 +69,8 @@
       // Unknown component, skipping for now
       'typography-color-text-quiet',
       'typography-color-text-quiet-inverted',
-<<<<<<< HEAD
-      'interactive-background-color-action-hover',
-      'color-primary-1000',
-=======
       'color-primary-1000',
       'interactive-background-color-action-hover',
->>>>>>> 092b7eb7
     ].map(v => `${prefix}${v}`);
 
     /**
