--- conflicted
+++ resolved
@@ -29,16 +29,12 @@
 export const fillField = async (locator: Locator, value: string, selector = 'input', blur = true) => {
   await locator.focus();
   await locator.locator(selector).fill(value);
-<<<<<<< HEAD
   if (blur) {
+    // This is needed for firefox to recognize that the shadow root input has been left
+    // Otherwise, it will not trigger the syn-change event
+    await locator.locator(selector).blur();
     await locator.blur();
   }
-=======
-  // This is needed for firefox to recognize that the shadow root input has been left
-  // Otherwise, it will not trigger the syn-change event
-  await locator.locator(selector).blur();
-  await locator.blur();
->>>>>>> 39bd327f
 };
 
 /**
@@ -68,7 +64,6 @@
   });
 };
 
-<<<<<<< HEAD
 export const getFrameworkPort = (frameworkName: AvailableFrameworks) => {
   const framework = frameworks.find(fw => fw.name === frameworkName);
   if (!framework) {
@@ -76,7 +71,7 @@
   }
   return framework.port;
 };
-=======
+
 /**
  * Wait for an event to be fired on the page
  * @param page The page the event should be bound to
@@ -140,5 +135,4 @@
   eventOptions: AddEventListenerOptions = { once: true },
 ) => waitForEvent<T>(page, event, timeout, eventOptions)
   .then(() => false)
-  .catch(() => true);
->>>>>>> 39bd327f
+  .catch(() => true);