{
  "components": {
    "alert": {
      "description": {
        "value": "Alerts are used to display important messages inline or as toast notifications.",
        "type": "text"
      },
      "title": {
        "value": "Alert",
        "type": "text"
      }
    },
    "animated-image": {
      "description": {
        "value": "A component for displaying animated GIFs and WEBPs that play and pause on interaction.",
        "type": "text"
      },
      "title": {
        "value": "Animated Image",
        "type": "text"
      }
    },
    "animation": {
      "description": {
        "value": "Animate elements declaratively with nearly 100 baked-in presets, or roll your own with custom keyframes.",
        "type": "text"
      },
      "title": {
        "value": "Animation",
        "type": "text"
      }
    },
    "avatar": {
      "description": {
        "value": "Avatars are used to represent a person or object.",
        "type": "text"
      },
      "title": {
        "value": "Avatar",
        "type": "text"
      }
    },
    "badge": {
      "description": {
        "value": "Badges are used to draw attention and display statuses or counts.",
        "type": "text"
      },
      "title": {
        "value": "Badge",
        "type": "text"
      }
    },
    "breadcrumb-item": {
      "description": {
        "value": "Breadcrumb Items are used inside breadcrumbs to represent different links.",
        "type": "text"
      },
      "title": {
        "value": "Breadcrumb Item",
        "type": "text"
      }
    },
    "breadcrumb": {
      "description": {
        "value": "Breadcrumbs provide a group of links so users can easily navigate a website's hierarchy.",
        "type": "text"
      },
      "title": {
        "value": "Breadcrumb",
        "type": "text"
      }
    },
    "button": {
      "default": {
        "description": {
          "value": "Buttons represent actions that are available to the user.",
          "type": "text"
        },
        "title": {
          "value": "Button",
          "type": "text"
        }
      },
      "variant": {
        "title": {
          "value": "Variants",
          "type": "text"
        },
        "description": {
          "value": "Use the variant attribute to set the button’s variant. Variants can be Filled, Outline and Text Buttons. Use the outline attribute to draw outlined buttons with transparent backgrounds. Use the text variant to create text buttons that share the same size as regular buttons but don’t have backgrounds or borders.",
          "type": "text"
        }
      },
      "size": {
        "title": {
          "value": "Sizes",
          "type": "text"
        },
        "description": {
          "value": "Use the size attribute to change a button’s size.",
          "type": "text"
        }
      },
      "link": {
        "title": {
          "value": "Link Buttons",
          "type": "text"
        },
        "description": {
          "value": "It’s often helpful to have a button that works like a link. This is possible by setting the href attribute, which will make the component render an <a> under the hood. This gives you all the default link behavior the browser provides (e.g. CMD/CTRL/SHIFT + CLICK) and exposes the target and download attributes.",
          "type": "text"
        }
      },
      "width": {
        "title": {
          "value": "Setting a Custom Width",
          "type": "text"
        },
        "description": {
          "value": "As expected, buttons can be given a custom width by setting the width attribute. This is useful for making buttons span the full width of their container on smaller screens.",
          "type": "text"
        }
      },
      "prefix-suffix": {
        "title": {
          "value": "Prefix and Suffix Icons.",
          "type": "text"
        },
        "description": {
          "value": "Use the prefix and suffix slots to add icons.",
          "type": "text"
        }
      },
      "caret": {
        "title": {
          "value": "Caret",
          "type": "text"
        },
        "description": {
          "value": "Use the caret attribute to add a dropdown indicator when a button will trigger a dropdown, menu, or popover.",
          "type": "text"
        }
      },
      "loading": {
        "title": {
          "value": "Loading",
          "type": "text"
        },
        "description": {
          "value": "Use the loading attribute to make a button busy. The width will remain the same as before, preventing adjacent elements from moving around. Clicks will be suppressed until the loading state is removed.",
          "type": "text"
        }
      },
      "disabled": {
        "title": {
          "value": "Disabled",
          "type": "text"
        },
        "description": {
          "value": "Use the disabled attribute to disable a button.",
          "type": "text"
        }
      },
      "focus": {
        "title": {
          "value": "Focus",
          "type": "text"
        },
        "description": {
          "value": "The focus event gives the user feedback that the Button has been focused by the keyboard interaction and that the button component is ready for use.",
          "type": "text"
        }
      }
    },
    "button-group": {
      "description": {
        "value": "Button groups can be used to group related buttons into sections.",
        "type": "text"
      },
      "title": {
        "value": "Button Group",
        "type": "text"
      }
    },
    "card": {
      "description": {
        "value": "Cards can be used to group related subjects in a container.",
        "type": "text"
      },
      "title": {
        "value": "Card",
        "type": "text"
      }
    },
    "carousel-item": {
      "description": {
        "value": "A carousel item represent a slide within a carousel.",
        "type": "text"
      },
      "title": {
        "value": "Carousel Item",
        "type": "text"
      }
    },
    "carousel": {
      "description": {
        "value": "Carousels display an arbitrary number of content slides along a horizontal or vertical axis.",
        "type": "text"
      },
      "title": {
        "value": "Carousel",
        "type": "text"
      }
    },
    "checkbox": {
      "default": {
        "description": {
          "value": "Checkboxes allow the user to toggle an option on or off.",
          "type": "text"
        },
        "title": {
          "value": "Checkbox",
          "type": "text"
        }
      },
      "checked": {
        "title": {
          "value": "Checked",
          "type": "text"
        },
        "description": {
          "value": "Use the checked attribute to activate the checkbox.",
          "type": "text"
        }
      },
      "indeterminate": {
        "title": {
          "value": "Indeterminate",
          "type": "text"
        },
        "description": {
          "value": "Use the indeterminate attribute to make the checkbox indeterminate.",
          "type": "text"
        }
      },
      "focus": {
        "title": {
          "value": "Focus",
          "type": "text"
        },
        "description": {
          "value": "The focus event gives the user feedback that the Checkbox has been focused by the keyboard interaction.",
          "type": "text"
        }
      },
      "disabled": {
        "title": {
          "value": "Disabled",
          "type": "text"
        },
        "description": {
          "value": "Use the disabled attribute to disable the checkbox.",
          "type": "text"
        }
      },
      "sizes": {
        "title": {
          "value": "Sizes",
          "type": "text"
        },
        "description": {
          "value": "Use the size attribute to change a checkbox’s size.",
          "type": "text"
        }
      },
      "invalid": {
        "title": {
          "value": "Invalid",
          "type": "text"
        },
        "description": {
          "value": "The invalid status is used to warn the user that the Checkbox is invalid. For example, if the check is mandatory and nothing has been checked.",
          "type": "text"
        }
      },
      "validity": {
        "title": {
          "value": "Custom Validity",
          "type": "text"
        },
        "description": {
          "value": "Use the setCustomValidity() method to set a custom validation message. This will prevent the form from submitting and make the browser display the error message you provide. To clear the error, call this function with an empty string.",
          "type": "text"
        }
      }
    },
    "color-picker": {
      "description": {
        "value": "Color pickers allow the user to select a color.",
        "type": "text"
      },
      "title": {
        "value": "Color Picker",
        "type": "text"
      }
    },
    "copy-button": {
      "description": {
        "value": "Copies data to the clipboard when the user clicks the button.",
        "type": "text"
      },
      "title": {
        "value": "Copy Button",
        "type": "text"
      }
    },
    "details": {
      "description": {
        "value": "Details show a brief summary and expand to show additional content.",
        "type": "text"
      },
      "title": {
        "value": "Details",
        "type": "text"
      }
    },
    "dialog": {
      "description": {
        "value": "Dialogs, sometimes called \"modals\", appear above the page and require the user's immediate attention.",
        "type": "text"
      },
      "title": {
        "value": "Dialog",
        "type": "text"
      }
    },
    "divider": {
      "default": {
        "description": {
          "value": "Dividers are used to visually separate or group elements.",
          "type": "text"
        },
        "title": {
          "value": "Divider",
          "type": "text"
        }
      },
      "width": {
        "title": {
          "value": "Width",
          "type": "text"
        },
        "description": {
          "value": "Use the --width custom property to change the width of the divider.",
          "type": "text"
        }
      },
      "color": {
        "title": {
          "value": "Color",
          "type": "text"
        },
        "description": {
          "value": "Use the --color custom property to change the color of the divider.",
          "type": "text"
        }
      },
      "spacing": {
        "title": {
          "value": "Spacing",
          "type": "text"
        },
        "description": {
          "value": "Use the --spacing custom property to change the amount of space between the divider and it’s neighboring elements.",
          "type": "text"
        }
      },
      "vertical": {
        "title": {
          "value": "Vertical",
          "type": "text"
        },
        "description": {
          "value": "Add the vertical attribute to draw the divider in a vertical orientation. The divider will span the full height of its container. Vertical dividers work especially well inside of a flex container.",
          "type": "text"
        }
      }
    },
    "drawer": {
      "default": {
        "description": {
          "value": "Drawers slide in from a container to expose additional options and information.",
          "type": "text"
        },
        "title": {
          "value": "Drawer",
          "type": "text"
        }
      },
      "start": {
        "title": {
          "value": "Slide in From Start",
          "type": "text"
        },
        "description": {
          "value": "By default, drawers slide in from the end. To make the drawer slide in from the start, set the placement attribute to start.",
          "type": "text"
        }
      },
      "top": {
        "title": {
          "value": "Slide in From Top",
          "type": "text"
        },
        "description": {
          "value": "To make the drawer slide in from the top, set the placement attribute to top.",
          "type": "text"
        }
      },
      "bottom": {
        "title": {
          "value": "Slide in From Bottom",
          "type": "text"
        },
        "description": {
          "value": "To make the drawer slide in from the bottom, set the placement attribute to bottom.",
          "type": "text"
        }
      },
      "contained": {
        "title": {
          "value": "Contained to an Element",
          "type": "text"
        },
        "description": {
          "value": "By default, drawers slide out of their containing block, which is usually the viewport. To make a drawer slide out of a parent element, add the contained attribute to the drawer and apply position: relative to its parent.\n\nUnlike normal drawers, contained drawers are not modal. This means they do not show an overlay, they do not trap focus, and they are not dismissible with Escape. This is intentional to allow users to interact with elements outside of the drawer.",
          "type": "text"
        }
      },
      "size": {
        "title": {
          "value": "Custom Size",
          "type": "text"
        },
        "description": {
          "value": "Use the --size custom property to set the drawer’s size. This will be applied to the drawer’s width or height depending on its placement.",
          "type": "text"
        }
      },
      "scrolling": {
        "title": {
          "value": "Scrolling",
          "type": "text"
        },
        "description": {
          "value": "By design, a drawer’s height will never exceed 100% of its container. As such, drawers will not scroll with the page to ensure the header and footer are always accessible to the user.",
          "type": "text"
        }
      },
      "action": {
        "title": {
          "value": "Header Actions",
          "type": "text"
        },
        "description": {
          "value": "The header shows a functional close button by default. You can use the header-actions slot to add additional icon buttons if needed.",
          "type": "text"
        }
      },
      "closing": {
        "title": {
          "value": "Preventing the Drawer from Closing",
          "type": "text"
        },
        "description": {
          "value": "By default, drawers will close when the user clicks the close button, clicks the overlay, or presses the Escape key. In most cases, the default behavior is the best behavior in terms of UX. However, there are situations where this may be undesirable, such as when data loss will occur.\n\nTo keep the drawer open in such cases, you can cancel the sl-request-close event. When canceled, the drawer will remain open and pulse briefly to draw the user’s attention to it.\n\nYou can use event.detail.source to determine what triggered the request to close. This example prevents the drawer from closing when the overlay is clicked, but allows the close button or Escape to dismiss it.",
          "type": "text"
        }
      },
      "fokus": {
        "title": {
          "value": "Customizing Initial Focus",
          "type": "text"
        },
        "description": {
          "value": "By default, the drawer’s panel will gain focus when opened. This allows a subsequent tab press to focus on the first tabbable element in the drawer. If you want a different element to have focus, add the autofocus attribute to it as shown below.",
          "type": "text"
        }
      }
    },
    "dropdown": {
      "description": {
        "value": "Dropdowns expose additional content that \"drops down\" in a panel.",
        "type": "text"
      },
      "title": {
        "value": "Dropdown",
        "type": "text"
      }
    },
    "format-bytes": {
      "description": {
        "value": "Formats a number as a human readable bytes value.",
        "type": "text"
      },
      "title": {
        "value": "Format Bytes",
        "type": "text"
      }
    },
    "format-date": {
      "description": {
        "value": "Formats a date/time using the specified locale and options.",
        "type": "text"
      },
      "title": {
        "value": "Format Date",
        "type": "text"
      }
    },
    "format-number": {
      "description": {
        "value": "Formats a number using the specified locale and options.",
        "type": "text"
      },
      "title": {
        "value": "Format Number",
        "type": "text"
      }
    },
    "icon-button": {
      "default": {
        "description": {
          "value": "Icons buttons are simple, icon-only buttons that can be used for actions and in toolbars.\n\nFor a full list of icons that come bundled with Synergy, refer to the Assets.",
          "type": "text"
        },
        "title": {
          "value": "Icon Button",
          "type": "text"
        }
      },
      "sizes": {
        "title": {
          "value": "Sizes",
          "type": "text"
        },
        "description": {
          "value": "Use the size attribute to change a icon-button size.",
          "type": "text"
        }
      },
      "disabled": {
        "title": {
          "value": "Disabled",
          "type": "text"
        },
        "description": {
          "value": "Use the disabled attribute to disable the icon button.",
          "type": "text"
        }
      },
      "focus": {
        "title": {
          "value": "Focus",
          "type": "text"
        },
        "description": {
          "value": "The focus event gives the user feedback that the icon-button has been focused by the keyboard interaction.",
          "type": "text"
        }
      },
      "color": {
        "title": {
          "value": "Color",
          "type": "text"
        },
        "description": {
          "value": "The Icon button can have two color variants, Primary or Neutral Color.",
          "type": "text"
        }
      },
      "label": {
        "titel": {
          "value": "Accessibility Label",
          "type": "text"
        },
        "description": {
          "value": "A description that gets read by assistive devices. For optimal accessibility, you have to include a label that describes what the icon button does.",
          "type": "text"
        }
      },
      "link": {
        "title": {
          "value": "Link Buttons",
          "type": "text"
        },
        "description": {
          "value": "It’s often helpful to have a button that works like a link. This is possible by setting the href attribute, which will make the component render an <a> under the hood. This gives you all the default link behavior the browser provides (e.g. CMD/CTRL/SHIFT + CLICK) and exposes the target and download attributes.",
          "type": "text"
        }
      }
    },
    "icon": {
      "description": {
        "value": "Icons are symbols that can be used to represent various options within an application.",
        "type": "text"
      },
      "title": {
        "value": "Icon",
        "type": "text"
      }
    },
    "image-comparer": {
      "description": {
        "value": "Compare visual differences between similar photos with a sliding panel.",
        "type": "text"
      },
      "title": {
        "value": "Image Comparer",
        "type": "text"
      }
    },
    "include": {
      "description": {
        "value": "Includes give you the power to embed external HTML files into the page.",
        "type": "text"
      },
      "title": {
        "value": "Include",
        "type": "text"
      }
    },
    "input": {
      "default": {
        "description": {
          "value": "Inputs collect data from the user.",
          "type": "text"
        },
        "title": {
          "value": "Input",
          "type": "text"
        }
      },
      "label": {
        "title": {
          "value": "Labels",
          "type": "text"
        },
        "description": {
          "value": "Use the label attribute to give the input an accessible label. For labels that contain HTML, use the label slot instead.",
          "type": "text"
        }
      },
      "help-text": {
        "title": {
          "value": "help-text",
          "type": "text"
        },
        "description": {
          "value": "Add descriptive help text to an input with the help-text attribute. For help texts that contain HTML, use the help-text slot instead.",
          "type": "text"
        }
      },
      "placeholder": {
        "title": {
          "value": "Placeholder",
          "type": "text"
        },
        "description": {
          "value": "Use the placeholder attribute to add a placeholder.",
          "type": "text"
        }
      },
      "clearable": {
        "title": {
          "value": "Clearable",
          "type": "text"
        },
        "description": {
          "value": "Add the clearable attribute to add a clear button when the input has content.",
          "type": "text"
        }
      },
      "password-toggle": {
        "title": {
          "value": "Toggle Password",
          "type": "text"
        },
        "description": {
          "value": "Add the password-toggle attribute to add a toggle button that will show the password when activated.",
          "type": "text"
        }
      },
      "readonly": {
        "title": {
          "value": "Read-only Inputs",
          "type": "text"
        },
        "description": {
          "value": "Add the read-only attribute to draw a read-only input.",
          "type": "text"
        }
      },
      "disabled": {
        "title": {
          "value": "Disabled",
          "type": "text"
        },
        "description": {
          "value": "Use the disabled attribute to disable an input.",
          "type": "text"
        }
      },
      "size": {
        "title": {
          "value": "Sizes",
          "type": "text"
        },
        "description": {
          "value": "Use the size attribute to change an input's size.",
          "type": "text"
        }
      },
      "prefix-suffix": {
        "title": {
          "value": "Prefix Suffix Text and Icons",
          "type": "text"
        },
        "description": {
          "value": "Use the prefix and suffix slots to add text and icons.",
          "type": "text"
        }
      },
      "focus": {
        "title": {
          "value": "Focus / Active",
          "type": "text"
        },
        "description": {
          "value": "The focus attribute provides feedback to the users, informing them that the input component is ready for use.",
          "type": "text"
        }
      },
      "invalid": {
        "title": {
          "value": "Invalid",
          "type": "text"
        },
        "description": {
          "value": "The invalid status is used to warn the user that the input is invalid. For example, if the entry of text is mandatory and nothing has been entered or if a text has been entered that does not have the correct format.",
          "type": "text"
        }
      },
      "stepper": {
        "title": {
          "value": "Stepper",
          "type": "text"
        },
        "description": {
          "value": "The Stepper (Input type number) attribute has additional step buttons at the right side for incrementing and decrementing values. It is ideal for situations where users need to adjust quantities or settings within a range.",
          "type": "text"
        }
      },
      "types": {
        "title": {
          "value": "Input Types",
          "type": "text"
        },
        "description": {
          "value": "The type attribute controls the type of input the browser renders.",
          "type": "text"
        }
      },
      "label-position": {
        "title": {
          "value": "Customizing Label Position",
          "type": "text"
        },
        "description": {
          "value": "Use to customize the way form controls are drawn. This example uses CSS grid to position the label to the left of the control, but the possible orientations are nearly endless. The same technique works for inputs, textareas, radio groups, and similar form controls.",
          "type": "text"
        }
      }
    },
    "menu-item": {
      "description": {
        "value": "Menu items provide options for the user to pick from in a menu.",
        "type": "text"
      },
      "title": {
        "value": "Menu Item",
        "type": "text"
      }
    },
    "menu-label": {
      "description": {
        "value": "Menu labels are used to describe a group of menu items.",
        "type": "text"
      },
      "title": {
        "value": "Menu Label",
        "type": "text"
      }
    },
    "menu": {
      "description": {
        "value": "Menus provide a list of options for the user to choose from.",
        "type": "text"
      },
      "title": {
        "value": "Menu",
        "type": "text"
      }
    },
    "mutation-observer": {
      "description": {
        "value": "The Mutation Observer component offers a thin, declarative interface to the MutationObserver API.",
        "type": "text"
      },
      "title": {
        "value": "Mutation Observer",
        "type": "text"
      }
    },
    "option": {
      "default": {
        "description": {
          "value": "Options define the selectable items within various form controls such as select.",
          "type": "text"
        },
        "title": {
          "value": "Option",
          "type": "text"
        }
      },
      "disabled": {
        "title": {
          "value": "Disabled",
          "type": "text"
        },
        "description": {
          "value": "Use the disabled attribute to disable an option and prevent it from being selected.",
          "type": "text"
        }
      },
      "prefix-suffix": {
        "title": {
          "value": "Prefix and Suffix",
          "type": "text"
        },
        "description": {
          "value": "Add icons to the start and end of menu items using the prefix and suffix slots.",
          "type": "text"
        }
      }
    },
    "popup": {
      "description": {
        "value": "Popup is a utility that lets you declaratively anchor \"popup\" containers to another element.",
        "type": "text"
      },
      "title": {
        "value": "Popup",
        "type": "text"
      }
    },
    "progress-bar": {
      "description": {
        "value": "Progress bars are used to show the status of an ongoing operation.",
        "type": "text"
      },
      "title": {
        "value": "Progress Bar",
        "type": "text"
      }
    },
    "progress-ring": {
      "description": {
        "value": "Progress rings are used to show the progress of a determinate operation in a circular fashion.",
        "type": "text"
      },
      "title": {
        "value": "Progress Ring",
        "type": "text"
      }
    },
    "qr-code": {
      "description": {
        "value": "Generates a QR code and renders it using the Canvas API.",
        "type": "text"
      },
      "title": {
        "value": "QR Code",
        "type": "text"
      }
    },
    "radio-button": {
      "description": {
        "value": "Radios buttons allow the user to select a single option from a group using a button-like control.",
        "type": "text"
      },
      "title": {
        "value": "Radio Button",
        "type": "text"
      }
    },
    "radio-group": {
      "default": {
        "description": {
          "value": "Radio groups are used to group multiple radios or radio buttons so they function as a single form control.",
          "type": "text"
        },
        "title": {
          "value": "Radio Group",
          "type": "text"
        }
      },
      "labels": {
        "title": {
          "value": "Labels",
          "type": "text"
        },
        "description": {
          "value": "Use the label attribute to give the radio-group an accessible label. For labels that contain HTML, use the label slot instead.",
          "type": "text"
        }
      },
      "help-text": {
        "title": {
          "value": "Help Text",
          "type": "text"
        },
        "description": {
          "value": "Add descriptive help text to a radio group with the help-text attribute. For help texts that contain HTML, use the help-text slot instead.",
          "type": "text"
        }
      },
      "disabled": {
        "title": {
          "value": "Disabling Options",
          "type": "text"
        },
        "description": {
          "value": "Radios and radio buttons can be disabled by adding the disabled attribute to the respective options inside the radio group.",
          "type": "text"
        }
      },
      "size": {
        "title": {
          "value": "Sizing Options",
          "type": "text"
        },
        "description": {
          "value": "The size of Radios and Radio Buttons will be determined by the Radio Group’s size attribute.",
          "type": "text"
        }
      },
      "required": {
        "title": {
          "value": "Validation",
          "type": "text"
        },
        "description": {
          "value": "Setting the required attribute to make selecting an option mandatory. If a value has not been selected, it will prevent the form from submitting and display an error message.",
          "type": "text"
        }
      },
      "setCustomValidity": {
        "title": {
          "value": "Custom Validity",
          "type": "text"
        },
        "description": {
          "value": "Use the setCustomValidity() method to set a custom validation message. This will prevent the form from submitting and make the browser display the error message you provide. To clear the error, call this function with an empty string.",
          "type": "text"
        }
      },
      "focus": {
        "title": {
          "value": "Focus",
          "type": "text"
        },
        "description": {
          "value": "The focus event gives the user feedback that one of the Checkboxes has been focused by the keyboard interaction.",
          "type": "text"
        }
      },
      "invalid": {
        "title": {
          "value": "Invalid",
          "type": "text"
        },
        "description": {
          "value": "The invalid status is used to warn the user that the Radio Group is invalid. For example, if the radio is mandatory and nothing has been checked.",
          "type": "text"
        }
      }
    },
    "range": {
      "description": {
        "value": "Ranges allow the user to select a single value within a given range using a slider.",
        "type": "text"
      },
      "title": {
        "value": "Range",
        "type": "text"
      }
    },
    "rating": {
      "description": {
        "value": "Ratings give users a way to quickly view and provide feedback.",
        "type": "text"
      },
      "title": {
        "value": "Rating",
        "type": "text"
      }
    },
    "relative-time": {
      "description": {
        "value": "Outputs a localized time phrase relative to the current date and time.",
        "type": "text"
      },
      "title": {
        "value": "Relative Time",
        "type": "text"
      }
    },
    "resize-observer": {
      "description": {
        "value": "The Resize Observer component offers a thin, declarative interface to the ResizeObserver API.",
        "type": "text"
      },
      "title": {
        "value": "Resize Observer",
        "type": "text"
      }
    },
    "select": {
      "default": {
        "description": {
          "value": "Selects allow you to choose items from a menu of predefined options.",
          "type": "text"
        },
        "title": {
          "value": "Select",
          "type": "text"
        }
      },
      "labels": {
        "title": {
          "value": "Labels",
          "type": "text"
        },
        "description": {
          "value": "Use the label attribute to give the select an accessible label. For labels that contain HTML, use the label slot instead.",
          "type": "text"
        }
      },
      "help-text": {
        "title": {
          "value": "Help Text",
          "type": "text"
        },
        "description": {
          "value": "Add descriptive help text to a select with the help-text attribute. For help texts that contain HTML, use the help-text slot instead.",
          "type": "text"
        }
      },
      "clearable": {
        "title": {
          "value": "Clearable",
          "type": "text"
        },
        "description": {
          "value": "Use the clearable attribute to make the control clearable. The clear button only appears when an option is selected.",
          "type": "text"
        }
      },
      "disabled": {
        "title": {
          "value": "Disabled",
          "type": "text"
        },
        "description": {
          "value": "Use the disabled attribute to disable a select.",
          "type": "text"
        }
      },
      "multiple": {
        "title": {
          "value": "Multiple",
          "type": "text"
        },
        "description": {
          "value": "To allow multiple options to be selected, use the multiple attribute. It’s a good practice to use clearable when this option is enabled. To set multiple values at once, set value to a space-delimited list of values.",
          "type": "text"
        }
      },
      "initialvalue": {
        "title": {
          "value": "Setting Initial Values",
          "type": "text"
        },
        "description": {
          "value": "Use the value attribute to set the initial selection.\n\nWhen using multiple, the value attribute uses space-delimited values to select more than one option. Because of this, <syn-option> values cannot contain spaces. If you’re accessing the value property through Javascript, it will be an array.",
          "type": "text"
        }
      },
      "group": {
        "title": {
          "value": "Grouping Options",
          "type": "text"
        },
        "description": {
          "value": "Use <syn-optgroup> to group listbox items visually.",
          "type": "text"
        }
      },
      "size": {
        "title": {
          "value": "Sizes",
          "type": "text"
        },
        "description": {
          "value": "Use the size attribute to change a select’s size. Note that size does not apply to listbox options.",
          "type": "text"
        }
      },
      "prefix": {
        "title": {
          "value": "Prefix Icons",
          "type": "text"
        },
        "description": {
          "value": "Use the prefix slot to prepend an icon to the control.",
          "type": "text"
        }
      },
      "gettag": {
        "title": {
          "value": "Custom Tags",
          "type": "text"
        },
        "description": {
          "value": "When multiple options can be selected, you can provide custom tags by passing a function to the getTag property. Your function can return a string of HTML, a Lit Template, or an HTMLElement. The getTag() function will be called for each option. The first argument is an <syn-option> element and the second argument is the tag’s index (its position in the tag list).\n\nRemember that custom tags are rendered in a shadow root. To style them, you can use the style attribute in your template or you can add your own parts and target them with the ::part() selector.",
          "type": "text"
        }
      },
      "placeholder": {
        "title": {
          "value": "Placeholder",
          "type": "text"
        },
        "description": {
          "value": "Use the placeholder attribute to add a placeholder.",
          "type": "text"
        }
      },
      "focus": {
        "title": {
          "value": "Focus / Active",
          "type": "text"
        },
        "description": {
          "value": "The focus event gives the user feedback that the Select has been focused by the keyboard interaction or active click from the user..",
          "type": "text"
        }
      }
    },
    "skeleton": {
      "description": {
        "value": "Skeletons are used to provide a visual representation of where content will eventually be drawn.",
        "type": "text"
      },
      "title": {
        "value": "Skeleton",
        "type": "text"
      }
    },
    "spinner": {
      "description": {
        "value": "Spinners are used to show the progress of an indeterminate operation.",
        "type": "text"
      },
      "title": {
        "value": "Spinner",
        "type": "text"
      }
    },
    "split-panel": {
      "description": {
        "value": "Split panels display two adjacent panels, allowing the user to reposition them.",
        "type": "text"
      },
      "title": {
        "value": "Split Panel",
        "type": "text"
      }
    },
    "switch": {
      "default": {
        "description": {
          "value": "Switches allow the user to toggle an option on or off.",
          "type": "text"
        },
        "title": {
          "value": "Switch",
          "type": "text"
        }
      },
      "checked": {
        "description": {
          "value": "Use the checked attribute to activate the switch.",
          "type": "text"
        },
        "title": {
          "value": "Checked",
          "type": "text"
        }
      },
      "disabled": {
        "title": {
          "value": "Disabled",
          "type": "text"
        },
        "description": {
          "value": "Use the disabled attribute to disable the switch.",
          "type": "text"
        }
      },
      "sizes": {
        "title": {
          "value": "Sizes",
          "type": "text"
        },
        "description": {
          "value": "Use the size attribute to change a switch’s size.",
          "type": "text"
        }
      },
      "focus": {
        "title": {
          "value": "Focus",
          "type": "text"
        },
        "description": {
          "value": "The focus event gives the user feedback that the Switch has been focused by the keyboard interaction.",
          "type": "text"
        }
      },
      "invalid": {
        "title": {
          "value": "Invalid",
          "type": "text"
        },
        "description": {
          "value": "The invalid status is used to warn the user that the Switch is invalid.",
          "type": "text"
        }
      }
    },
    "tab-group": {
      "description": {
        "value": "Tab groups organize content into a container that shows one section at a time.",
        "type": "text"
      },
      "title": {
        "value": "Tab Group",
        "type": "text"
      }
    },
    "tab-panel": {
      "description": {
        "value": "Tab panels are used inside tab groups to display tabbed content.",
        "type": "text"
      },
      "title": {
        "value": "Tab Panel",
        "type": "text"
      }
    },
    "tab": {
      "description": {
        "value": "Tabs are used inside tab groups to represent and activate tab panels.",
        "type": "text"
      },
      "title": {
        "value": "Tab",
        "type": "text"
      }
    },
    "tag": {
      "default": {
        "description": {
          "value": "Tags are used as labels to organize things or to indicate a selection.",
          "type": "text"
        },
        "title": {
          "value": "Tag",
          "type": "text"
        }
      },
      "size": {
        "title": {
          "value": "Sizes",
          "type": "text"
        },
        "description": {
          "value": "Use the size attribute to change a tab’s size.",
          "type": "text"
        }
      },
      "removable": {
        "title": {
          "value": "Removable",
          "type": "text"
        },
        "description": {
          "value": "Use the removable attribute to add a remove button to the tag.",
          "type": "text"
        }
      }
    },
    "textarea": {
      "default": {
        "title": {
          "value": "Textarea",
          "type": "text"
        },
        "description": {
          "value": "Textareas collect data from the user and allow multiple lines of text.",
          "type": "text"
        }
      },
      "labels": {
        "title": {
          "value": "Labels",
          "type": "text"
        },
        "description": {
          "value": "Use the label attribute to give the textarea an accessible label. For labels that contain HTML, use the label slot instead.",
          "type": "text"
        }
      },
      "help-text": {
        "title": {
          "value": "Help Text",
          "type": "text"
        },
        "description": {
          "value": "Add descriptive help text to a textarea with the help-text attribute. For help texts that contain HTML, use the help-text slot instead.",
          "type": "text"
        }
      },
      "rows": {
        "title": {
          "value": "Rows",
          "type": "text"
        },
        "description": {
          "value": "Use the rows attribute to change the number of text rows that get shown.",
          "type": "text"
        }
      },
      "placeholder": {
        "title": {
          "value": "Placeholders",
          "type": "text"
        },
        "description": {
          "value": "Use the placeholder attribute to add a placeholder.",
          "type": "text"
        }
      },
      "readonly": {
        "title": {
          "value": "Read-only Textareas",
          "type": "text"
        },
        "description": {
          "value": "Add the read-only attribute to draw a read-only textarea.",
          "type": "text"
        }
      },
      "disabled": {
        "title": {
          "value": "Disabled",
          "type": "text"
        },
        "description": {
          "value": "Use the disabled attribute to disable a textarea.",
          "type": "text"
        }
      },
      "size": {
        "title": {
          "value": "Sizes",
          "type": "text"
        },
        "description": {
          "value": "Use the size attribute to change a textarea’s size.",
          "type": "text"
        }
      },
      "resize": {
        "title": {
          "value": "Prevent Resizing",
          "type": "text"
        },
        "description": {
          "value": "By default, textareas can be resized vertically by the user. To prevent resizing, set the resize attribute to none.",
          "type": "text"
        }
      },
      "resize-auto": {
        "title": {
          "value": "Expand with Content",
          "type": "text"
        },
        "description": {
          "value": "Textareas will automatically resize to expand to fit their content when resize is set to auto.",
          "type": "text"
        }
      },
      "focus": {
        "title": {
          "value": "Focus / Active",
          "type": "text"
        },
        "description": {
          "value": "The focus event gives the user feedback that the Textarea has been focused by the keyboard interaction and that the Textarea component is ready for use.",
          "type": "text"
        }
      },
      "invalid": {
        "title": {
          "value": "Invalid",
          "type": "text"
        },
        "description": {
          "value": "The invalid status is used to warn the user that the input is invalid. For example, if the entry of text is mandatory and nothing has been entered or if a text has been entered that does not have the correct format.",
          "type": "text"
        }
      }
    },
    "tooltip": {
      "description": {
        "value": "Tooltips display additional information based on a specific action.",
        "type": "text"
      },
      "title": {
        "value": "Tooltip",
        "type": "text"
      }
    },
    "tree-item": {
      "description": {
        "value": "A tree item serves as a hierarchical node that lives inside a tree.",
        "type": "text"
      },
      "title": {
        "value": "Tree Item",
        "type": "text"
      }
    },
    "tree": {
      "description": {
        "value": "Trees allow you to display a hierarchical list of selectable tree items. Items with children can be expanded and collapsed as desired by the user.",
        "type": "text"
      },
      "title": {
        "value": "Tree",
        "type": "text"
      }
    },
    "visually-hidden": {
      "description": {
        "value": "The visually hidden utility makes content accessible to assistive devices without displaying it on the screen.",
        "type": "text"
      },
      "title": {
        "value": "Visually Hidden",
        "type": "text"
      }
    },
    "radio": {
      "default": {
        "description": {
          "value": "Radios allow the user to select a single option from a group. \\nRadios are designed to be used with radio groups.",
          "type": "text"
        },
        "title": {
          "value": "Radio",
          "type": "text"
        }
      },
      "focus": {
        "title": {
          "value": "Focus",
          "type": "text"
        },
        "description": {
          "value": "The focus event gives the user feedback that the Radio has been focused by the keyboard interaction.",
          "type": "text"
        }
      },
      "disabled": {
        "title": {
          "value": "Disabled",
          "type": "text"
        },
        "description": {
          "value": "Use the disabled attribute to disable a radio.",
          "type": "text"
        }
      },
      "sizes": {
        "title": {
          "value": "Sizes",
          "type": "text"
        },
        "description": {
          "value": "Add the size attribute to the Radio Group to change the radios’ size.",
          "type": "text"
        }
      },
      "invalid": {
        "title": {
          "value": "Invalid",
          "type": "text"
        },
        "description": {
          "value": "The invalid status is used to warn the user that the Radio is invalid. For example, if the radio is mandatory and nothing has been checked.",
          "type": "text"
        }
      },
      "initialValue": {
        "title": {
          "value": "Initial Value",
          "type": "text"
        },
        "description": {
          "value": "To set the initial value and checked state, use the value attribute on the containing radio group.",
          "type": "text"
        }
      }
    },
    "optiongroup": {
      "default": {
        "title": {
          "value": "Option Group",
          "type": "text"
        },
        "description": {
          "value": "Use <syn-optgroup> to group listbox items visually.",
          "type": "text"
        }
      },
      "disabled": {
        "title": {
          "value": "Disabled",
          "type": "text"
        },
        "description": {
          "value": "Use the disabled attribute in the <syn-optgroup> to disable the Section and prevent it from being selected.",
          "type": "text"
        }
<<<<<<< HEAD
      },
      "prefix-suffix": {
        "title": {
          "value": "Prefix and suffix",
          "type": "text"
        },
        "description": {
          "value": "Add icons to the start and end of menu items using the prefix and suffix slots.",
          "type": "text"
        }
      }
    },
    "templates": {
      "default": {
        "title": {
          "value": "Forms",
          "type": "text"
        },
        "description": {
          "value": "Forms usually contain form components such as checkboxes, selects, input fields, radio buttons, toggle switches and more. \nClear and simple forms help prevent user confusion and incorrect data submission. \n\nForms should be designed in columns as this improves scanability. One-column layout is preferred, but use two or more column layouts when there are too many components to fit in an area of the page.\n\nForms can be simple or complex, and may be presented as dedicated pages, side panels, or dialogs depending on the use case and the situation.",
          "type": "text"
        }
      },
=======
      },
      "prefix-suffix": {
        "title": {
          "value": "Prefix and suffix",
          "type": "text"
        },
        "description": {
          "value": "Add icons to the start and end of menu items using the prefix and suffix slots.",
          "type": "text"
        }
      }
    },
    "templates": {
      "default": {
        "title": {
          "value": "Forms",
          "type": "text"
        },
        "description": {
          "value": "Forms usually contain form components such as checkboxes, selects, input fields, radio buttons, toggle switches and more. \nClear and simple forms help prevent user confusion and incorrect data submission. \n\nForms should be designed in columns as this improves scanability. One-column layout is preferred, but use two or more column layouts when there are too many components to fit in an area of the page.\n\nForms can be simple or complex, and may be presented as dedicated pages, side panels, or dialogs depending on the use case and the situation.",
          "type": "text"
        }
      },
>>>>>>> f6f5f9f6
      "templates": {
        "title": {
          "value": "Templates",
          "type": "text"
        },
        "description": {
          "value": "Contact Form",
          "type": "text"
        }
      }
    }
  },
  "frameworks": {
    "angular": {
      "description": {
        "value": "Tips for using Essential in your Angular app.",
        "type": "text"
      },
      "title": {
        "value": "Angular",
        "type": "text"
      }
    },
    "react": {
      "description": {
        "value": "Tips for using Essential in your React app.",
        "type": "text"
      },
      "title": {
        "value": "React",
        "type": "text"
      }
    },
    "vue-2": {
      "description": {
        "value": "Tips for using Essential in your Vue 2 app.",
        "type": "text"
      },
      "title": {
        "value": "Vue (version 2)",
        "type": "text"
      }
    },
    "vue": {
      "description": {
        "value": "Tips for using Essential in your Vue 3 app.",
        "type": "text"
      },
      "title": {
        "value": "Vue",
        "type": "text"
      }
    }
  },
  "getting-started": {
    "customizing": {
      "description": {
        "value": "Learn how to customize Essential through parts and custom properties.",
        "type": "text"
      },
      "title": {
        "value": "Customizing",
        "type": "text"
      }
    },
    "form-controls": {
      "description": {
        "value": "Some things to note about Essential and forms.",
        "type": "text"
      },
      "title": {
        "value": "Form Controls",
        "type": "text"
      }
    },
    "installation": {
      "description": {
        "value": "Choose the installation method that works best for you.",
        "type": "text"
      },
      "title": {
        "value": "Installation",
        "type": "text"
      }
    },
    "localization": {
      "description": {
        "value": "Discover how to localize Essential with minimal effort.",
        "type": "text"
      },
      "title": {
        "value": "Localization",
        "type": "text"
      }
    },
    "themes": {
      "description": {
        "value": "Everything you need to know about theming Essential.",
        "type": "text"
      },
      "title": {
        "value": "Themes",
        "type": "text"
      }
    },
    "usage": {
      "description": {
        "value": "Learn more about using custom elements.",
        "type": "text"
      },
      "title": {
        "value": "Usage",
        "type": "text"
      }
    }
  },
  "resources": {
    "accessibility": {
      "description": {
        "value": "Essential recognizes the need for all users to have undeterred access to the websites and applications that are created with it.",
        "type": "text"
      },
      "title": {
        "value": "Accessibility Commitment",
        "type": "text"
      }
    },
    "changelog": {
      "description": {
        "value": "Changes to each version of the project are documented here.",
        "type": "text"
      },
      "title": {
        "value": "Changelog",
        "type": "text"
      }
    },
    "community": {
      "description": {
        "value": "Essential has a growing community of designers and developers that are building amazing things with web components.",
        "type": "text"
      },
      "title": {
        "value": "Community",
        "type": "text"
      }
    },
    "contributing": {
      "description": {
        "value": "Essential is an open source project, meaning everyone can use it and contribute to its development.",
        "type": "text"
      },
      "title": {
        "value": "Contributing",
        "type": "text"
      }
    }
  },
  "tokens": {
    "border-radius": {
      "description": {
        "value": "Border radius tokens are used to give sharp edges a more subtle, rounded effect.",
        "type": "text"
      },
      "title": {
        "value": "Border Radius",
        "type": "text"
      }
    },
    "color": {
      "description": {
        "value": "Color tokens help maintain consistent use of color throughout your app.",
        "type": "text"
      },
      "title": {
        "value": "Color Tokens",
        "type": "text"
      }
    },
    "elevation": {
      "description": {
        "value": "Elevation tokens are used to give elements the appearance of being raised off the page.",
        "type": "text"
      },
      "title": {
        "value": "Elevation",
        "type": "text"
      }
    },
    "more": {
      "description": {
        "value": "Additional design tokens can be found here.",
        "type": "text"
      },
      "title": {
        "value": "More Design Tokens",
        "type": "text"
      }
    },
    "spacing": {
      "description": {
        "value": "Spacing tokens are used to provide consistent spacing between content in your app.",
        "type": "text"
      },
      "title": {
        "value": "Spacing Tokens",
        "type": "text"
      }
    },
    "transition": {
      "description": {
        "value": "Transition tokens are used to provide consistent transitions throughout your app.",
        "type": "text"
      },
      "title": {
        "value": "Transition Tokens",
        "type": "text"
      }
    },
    "typography": {
      "description": {
        "value": "Typography tokens are used to define typographic style of headings, body text, and UI components. They are used to maintain a consistent set of font styles throughout your app.",
        "type": "text"
      },
      "title": {
        "value": "Typography",
        "type": "text"
      },
      "text-styles": {
        "description": {
          "value": "The Synergy text styles are made up of two categories to cover the range of different needs in designs: Headings and Body / UI text.\n\nUnless explicitly mentioned otherwise in a component, Synergy recommends using sentence case capitalization throughout your applications.",
          "type": "text"
        },
        "title": {
          "value": "Text styles",
          "type": "text"
        },
        "headings": {
          "description": {
            "value": "Heading styles come in a range of sizes, and can be used in a range of contexts, such as:\nbuilding page hierarchy,\nhelping users scan large chunks of text,\nproviding a title to a page or piece of content,\nas subheadings or eyebrow headings, where there is still only one H1 tag per page (as per Accessibility requirements).\n\nOur heading styles are consistently bold, to better address the visual hierarchy.",
            "type": "text"
          },
          "title": {
            "value": "Headings",
            "type": "text"
          }
        },
        "body": {
          "description": {
            "value": "Body text is used for long-form content where a paragraph or multiple lines of text are required. Body text styles are optimized for reading as a large chunk of information through line height and paragraph spacing. Inline links sit within body text styles and inherit the same font values. \nUI text is text used in UI components and uses the same text stylings.\n\nThe default font size is medium (16 px). Synergy supports three additional font sizes for body copy.\nIt is also possible to format the text bold for certain text passages.",
            "type": "text"
          },
          "title": {
            "value": "Body and UI text",
            "type": "text"
          }
        }
      }
    },
    "z-index": {
      "description": {
        "value": "Z-indexes are used to stack components in a logical manner.",
        "type": "text"
      },
      "title": {
        "value": "Z-Index Tokens",
        "type": "text"
      }
    }
  },
  "tutorials": {
    "integrating-with-laravel": {
      "description": {
        "value": "This page explains how to integrate Essential with a Laravel app.",
        "type": "text"
      },
      "title": {
        "value": "Integrating with Laravel",
        "type": "text"
      }
    },
    "integrating-with-nextjs": {
      "description": {
        "value": "This page explains how to integrate Essential with a NextJS app.",
        "type": "text"
      },
      "title": {
        "value": "Integrating with NextJS",
        "type": "text"
      }
    },
    "integrating-with-rails": {
      "description": {
        "value": "This page explains how to integrate Essential with a Rails app.",
        "type": "text"
      },
      "title": {
        "value": "Integrating with Rails",
        "type": "text"
      }
    }
  }
}<|MERGE_RESOLUTION|>--- conflicted
+++ resolved
@@ -1566,7 +1566,6 @@
           "value": "Use the disabled attribute in the <syn-optgroup> to disable the Section and prevent it from being selected.",
           "type": "text"
         }
-<<<<<<< HEAD
       },
       "prefix-suffix": {
         "title": {
@@ -1590,31 +1589,6 @@
           "type": "text"
         }
       },
-=======
-      },
-      "prefix-suffix": {
-        "title": {
-          "value": "Prefix and suffix",
-          "type": "text"
-        },
-        "description": {
-          "value": "Add icons to the start and end of menu items using the prefix and suffix slots.",
-          "type": "text"
-        }
-      }
-    },
-    "templates": {
-      "default": {
-        "title": {
-          "value": "Forms",
-          "type": "text"
-        },
-        "description": {
-          "value": "Forms usually contain form components such as checkboxes, selects, input fields, radio buttons, toggle switches and more. \nClear and simple forms help prevent user confusion and incorrect data submission. \n\nForms should be designed in columns as this improves scanability. One-column layout is preferred, but use two or more column layouts when there are too many components to fit in an area of the page.\n\nForms can be simple or complex, and may be presented as dedicated pages, side panels, or dialogs depending on the use case and the situation.",
-          "type": "text"
-        }
-      },
->>>>>>> f6f5f9f6
       "templates": {
         "title": {
           "value": "Templates",
