{
  "components": {
    "accordion": {
      "default": {
        "title": {
          "value": "Accordion",
          "type": "text"
        },
        "description": {
          "value": "Accordion is a group of syn-details to show a brief summary and expand to show additional content.",
          "type": "text"
        }
      },
      "disabled": {
        "title": {
          "value": "Disabled",
          "type": "text"
        },
        "description": {
          "value": "Use the disable attribute to prevent the details from expanding.",
          "type": "text"
        }
      },
      "size": {
        "title": {
          "value": "Sizes",
          "type": "text"
        },
        "description": {
          "value": "Use the size attribute to change a detail’s size. The size attribute should not be mixed within an accordion",
          "type": "text"
        }
      },
      "grouping": {
        "title": {
          "value": "Grouping Details",
          "type": "text"
        },
        "description": {
          "value": "Set the `close-others` property to true to ensure only one detail is open at a time.",
          "type": "text"
        }
      },
      "contained": {
        "title": {
          "value": "Contained",
          "type": "text"
        },
        "description": {
          "value": "To give content more structure, you can use the property contained.",
          "type": "text"
        }
      },
      "focus": {
        "title": {
          "value": "Focus",
          "type": "text"
        },
        "description": {
          "value": "The focus event gives the user feedback that the detail has been focused by the keyboard interaction.",
          "type": "text"
        }
      }
    },
    "alert": {
      "default": {
        "description": {
          "value": "Alerts are used to display important messages inline or as toast notifications.",
          "type": "text"
        },
        "title": {
          "value": "Alert",
          "type": "text"
        }
      },
      "variants": {
        "title": {
          "value": "Variants",
          "type": "text"
        },
        "description": {
          "value": "Set the variant attribute to change the alert’s variant.",
          "type": "text"
        }
      },
      "closable": {
        "title": {
          "value": "Closable",
          "type": "text"
        },
        "description": {
          "value": "Add the closable attribute to show a close button that will hide the alert.",
          "type": "text"
        }
      },
      "without-icons": {
        "title": {
          "value": "Without Icons",
          "type": "text"
        },
        "description": {
          "value": "Icons are optional. Simply omit the icon slot if you don’t want them.",
          "type": "text"
        }
      },
      "duration": {
        "title": {
          "value": "Duration",
          "type": "text"
        },
        "description": {
          "value": "Set the duration attribute to automatically hide an alert after a period of time. This is useful for alerts that don’t require acknowledgement.",
          "type": "text"
        }
      },
      "toast-notifications": {
        "titel": {
          "value": "Toast Notifications",
          "type": "text"
        },
        "description": {
          "value": "To display an alert as a toast notification, or “toast”, create the alert and call its toast() method. This will move the alert out of its position in the DOM and into the toast stack where it will be shown. Once dismissed, it will be removed from the DOM completely. To reuse a toast, store a reference to it and call toast() again later on.\n\nYou should always use the closable attribute so users can dismiss the notification. It’s also common to set a reasonable duration when the notification doesn’t require acknowledgement.",
          "type": "text"
        }
      },
      "creating-toasts-imperatively": {
        "title": {
          "value": "Creating Toasts Imperatively",
          "type": "text"
        },
        "description": {
          "value": "For convenience, you can create a utility that emits toast notifications with a function call rather than composing them in your HTML. To do this, generate the alert with JavaScript, append it to the body, and call the toast() method as shown in the example below.",
          "type": "text"
        }
      },
      "toast-stack": {
        "title": {
          "value": "The Toast Stack",
          "type": "text"
        },
        "description": {
          "value": "The toast stack is a fixed position singleton element created and managed internally by the alert component. It will be added and removed from the DOM as needed when toasts are shown. When more than one toast is visible, they will stack vertically in the toast stack.\n\nBy default, the toast stack is positioned at the top-right of the viewport. You can change its position by targeting .syn-toast-stack in your stylesheet. To make toasts appear at the top-left of the viewport, for example, use the following styles.",
          "type": "text"
        }
      }
    },
    "animated-image": {
      "description": {
        "value": "A component for displaying animated GIFs and WEBPs that play and pause on interaction.",
        "type": "text"
      },
      "title": {
        "value": "Animated Image",
        "type": "text"
      }
    },
    "animation": {
      "description": {
        "value": "Animate elements declaratively with nearly 100 baked-in presets, or roll your own with custom keyframes.",
        "type": "text"
      },
      "title": {
        "value": "Animation",
        "type": "text"
      }
    },
    "avatar": {
      "description": {
        "value": "Avatars are used to represent a person or object.",
        "type": "text"
      },
      "title": {
        "value": "Avatar",
        "type": "text"
      }
    },
    "badge": {
      "default": {
        "description": {
          "value": "Badges are used to draw attention and display statuses or counts.",
          "type": "text"
        },
        "title": {
          "value": "Badge",
          "type": "text"
        }
      },
      "variants": {
        "title": {
          "value": "Variants",
          "type": "text"
        },
        "description": {
          "value": "Set the variant attribute to change the badge’s variant.",
          "type": "text"
        }
      },
      "withButton": {
        "title": {
          "value": "With Buttons",
          "type": "text"
        },
        "description": {
          "value": "One of the most common use cases for badges is attaching them to buttons. \n\nDEV: To make this easier, badges will be automatically positioned at the top-right when they’re a child of a button.",
          "type": "text"
        }
      },
      "menu": {
        "title": {
          "value": "With Menu Items",
          "type": "text"
        },
        "description": {
          "value": "When including badges in menu items, use the suffix slot to make sure they’re aligned correctly.",
          "type": "text"
        }
      },
      "withEmptyContent": {
        "title": {
          "value": "With empty content",
          "type": "text"
        },
        "description": {
          "value": "Badges can be used without content to just show an status indicator.",
          "type": "text"
        }
      }
    },
    "breadcrumb-item": {
      "default": {
        "description": {
          "value": "Breadcrumb Items are used inside breadcrumbs to represent different links.",
          "type": "text"
        },
        "title": {
          "value": "Breadcrumb Item",
          "type": "text"
        }
      }
    },
    "breadcrumb": {
      "default": {
        "description": {
          "value": "Breadcrumbs provide a group of links so users can easily navigate a website's hierarchy. Breadcrumbs are usually placed before a page’s main content with the current page shown last to indicate the user’s position in the navigation.",
          "type": "text"
        },
        "title": {
          "value": "Breadcrumb",
          "type": "text"
        }
      },
      "links": {
        "title": {
          "value": "Breadcrumb Links",
          "type": "text"
        },
        "description": {
          "value": "By default, breadcrumb items are rendered as buttons so you can use them to navigate single-page applications. In this case, you’ll need to add event listeners to handle clicks.\n\nFor websites, you’ll probably want to use links instead. You can make any breadcrumb item a link by applying an href attribute to it. Now, when the user activates it, they’ll be taken to the corresponding page — no event listeners required.",
          "type": "text"
        }
      },
      "prefix": {
        "title": {
          "value": "Prefixes",
          "type": "text"
        },
        "description": {
          "value": "Use the prefix slot to add content before any breadcrumb item.",
          "type": "text"
        }
      },
      "suffix": {
        "title": {
          "value": "Suffixes",
          "type": "text"
        },
        "description": {
          "value": "Use the suffix slot to add content after any breadcrumb item.",
          "type": "text"
        }
      },
      "menu": {
        "title": {
          "value": "With Dropdowns",
          "type": "text"
        },
        "description": {
          "value": "Dropdown menus can be placed in a prefix or suffix slot to provide additional options.",
          "type": "text"
        }
      }
    },
    "button": {
      "default": {
        "description": {
          "value": "Buttons represent actions that are available to the user.",
          "type": "text"
        },
        "title": {
          "value": "Button",
          "type": "text"
        }
      },
      "variant": {
        "title": {
          "value": "Variants",
          "type": "text"
        },
        "description": {
          "value": "Use the variant attribute to set the button’s variant. Variants can be Filled, Outline and Text Buttons. Use the outline attribute to draw outlined buttons with transparent backgrounds. Use the text variant to create text buttons that share the same size as regular buttons but don’t have backgrounds or borders.",
          "type": "text"
        }
      },
      "size": {
        "title": {
          "value": "Sizes",
          "type": "text"
        },
        "description": {
          "value": "Use the size attribute to change a button’s size.",
          "type": "text"
        }
      },
      "link": {
        "title": {
          "value": "Link Buttons",
          "type": "text"
        },
        "description": {
          "value": "It’s often helpful to have a button that works like a link. This is possible by setting the href attribute, which will make the component render an <a> under the hood. This gives you all the default link behavior the browser provides (e.g. CMD/CTRL/SHIFT + CLICK) and exposes the target and download attributes.",
          "type": "text"
        }
      },
      "width": {
        "title": {
          "value": "Setting a Custom Width",
          "type": "text"
        },
        "description": {
          "value": "As expected, buttons can be given a custom width by setting the width attribute. This is useful for making buttons span the full width of their container on smaller screens.",
          "type": "text"
        }
      },
      "prefix-suffix": {
        "title": {
          "value": "Prefix and Suffix Icons.",
          "type": "text"
        },
        "description": {
          "value": "Use the prefix and suffix slots to add icons.",
          "type": "text"
        }
      },
      "caret": {
        "title": {
          "value": "Caret",
          "type": "text"
        },
        "description": {
          "value": "Use the caret attribute to add a dropdown indicator when a button will trigger a dropdown, menu, or popover.",
          "type": "text"
        }
      },
      "loading": {
        "title": {
          "value": "Loading",
          "type": "text"
        },
        "description": {
          "value": "Use the loading attribute to make a button busy. The width will remain the same as before, preventing adjacent elements from moving around. Clicks will be suppressed until the loading state is removed.",
          "type": "text"
        }
      },
      "disabled": {
        "title": {
          "value": "Disabled",
          "type": "text"
        },
        "description": {
          "value": "Use the disabled attribute to disable a button.",
          "type": "text"
        }
      },
      "focus": {
        "title": {
          "value": "Focus",
          "type": "text"
        },
        "description": {
          "value": "The focus event gives the user feedback that the Button has been focused by the keyboard interaction and that the button component is ready for use.",
          "type": "text"
        }
      },
      "icon-only": {
        "title": {
          "value": "Icon-only",
          "type": "text"
        },
        "description": {
          "value": "Insert just a single icon to use the same button style.",
          "type": "text"
        }
      }
    },
    "button-group": {
      "description": {
        "value": "Button groups can be used to group related buttons into sections.",
        "type": "text"
      },
      "title": {
        "value": "Button Group",
        "type": "text"
      }
    },
    "card": {
      "default": {
        "description": {
          "value": "Cards can be used to group related subjects in a container.",
          "type": "text"
        },
        "title": {
          "value": "Card",
          "type": "text"
        }
      },
      "basic-card": {
        "description": {
          "value": "Basic cards aren’t very exciting, but they can display any content you want them to.",
          "type": "text"
        },
        "title": {
          "value": "Basic Card",
          "type": "text"
        }
      },
      "with-header": {
        "description": {
          "value": "Headers can be used to display titles and more.",
          "type": "text"
        },
        "title": {
          "value": "Card with Header",
          "type": "text"
        }
      },
      "with-footer": {
        "description": {
          "value": "Footers can be used to display actions, summaries, or other relevant content.",
          "type": "text"
        },
        "title": {
          "value": "Card with Footer",
          "type": "text"
        }
      },
      "images": {
        "description": {
          "value": "Cards accept an image slot. The image is displayed atop the card and stretches to fit.",
          "type": "text"
        },
        "title": {
          "value": "Images",
          "type": "text"
        }
      },
      "sharp": {
        "title": {
          "value": "Sharp Card",
          "type": "text"
        },
        "description": {
          "value": "Use the sharp variant attribute for the Card to Use a different style.",
          "type": "text"
        }
      }
    },
    "carousel-item": {
      "description": {
        "value": "A carousel item represent a slide within a carousel.",
        "type": "text"
      },
      "title": {
        "value": "Carousel Item",
        "type": "text"
      }
    },
    "carousel": {
      "description": {
        "value": "Carousels display an arbitrary number of content slides along a horizontal or vertical axis.",
        "type": "text"
      },
      "title": {
        "value": "Carousel",
        "type": "text"
      }
    },
    "checkbox": {
      "default": {
        "description": {
          "value": "Checkboxes allow the user to toggle an option on or off.",
          "type": "text"
        },
        "title": {
          "value": "Checkbox",
          "type": "text"
        }
      },
      "checked": {
        "title": {
          "value": "Checked",
          "type": "text"
        },
        "description": {
          "value": "Use the checked attribute to activate the checkbox.",
          "type": "text"
        }
      },
      "indeterminate": {
        "title": {
          "value": "Indeterminate",
          "type": "text"
        },
        "description": {
          "value": "Use the indeterminate attribute to make the checkbox indeterminate.",
          "type": "text"
        }
      },
      "focus": {
        "title": {
          "value": "Focus",
          "type": "text"
        },
        "description": {
          "value": "The focus event gives the user feedback that the Checkbox has been focused by the keyboard interaction.",
          "type": "text"
        }
      },
      "disabled": {
        "title": {
          "value": "Disabled",
          "type": "text"
        },
        "description": {
          "value": "Use the disabled attribute to disable the checkbox.",
          "type": "text"
        }
      },
      "sizes": {
        "title": {
          "value": "Sizes",
          "type": "text"
        },
        "description": {
          "value": "Use the size attribute to change a checkbox’s size.",
          "type": "text"
        }
      },
      "invalid": {
        "title": {
          "value": "Invalid",
          "type": "text"
        },
        "description": {
          "value": "The invalid status is used to warn the user that the Checkbox is invalid. For example, if the check is mandatory and nothing has been checked.",
          "type": "text"
        }
      },
      "validity": {
        "title": {
          "value": "Custom Validity",
          "type": "text"
        },
        "description": {
          "value": "Use the setCustomValidity() method to set a custom validation message. This will prevent the form from submitting and make the browser display the error message you provide. To clear the error, call this function with an empty string.",
          "type": "text"
        }
      },
      "help-text": {
        "title": {
          "value": "Help Text",
          "type": "text"
        },
        "description": {
          "value": "Add descriptive help text to a switch with the help-text attribute. For help texts that contain HTML, use the help-text slot instead.",
          "type": "text"
        }
      }
    },
    "color-picker": {
      "description": {
        "value": "Color pickers allow the user to select a color.",
        "type": "text"
      },
      "title": {
        "value": "Color Picker",
        "type": "text"
      }
    },
    "copy-button": {
      "description": {
        "value": "Copies data to the clipboard when the user clicks the button.",
        "type": "text"
      },
      "title": {
        "value": "Copy Button",
        "type": "text"
      }
    },
    "details": {
      "default": {
        "description": {
          "value": "Details show a brief summary and expand to show additional content. If you want to group the details, we recommend that you use the syn-accordion component.",
          "type": "text"
        },
        "title": {
          "value": "Details",
          "type": "text"
        }
      },
      "disabled": {
        "title": {
          "value": "Disabled",
          "type": "text"
        },
        "description": {
          "value": "Use the disable attribute to prevent the details from expanding.",
          "type": "text"
        }
      },
      "size": {
        "title": {
          "value": "Sizes",
          "type": "text"
        },
        "description": {
          "value": "Use the size attribute to change a detail’s size.",
          "type": "text"
        }
      },
      "open": {
        "title": {
          "value": "Open",
          "type": "text"
        },
        "description": {
          "value": "Details show a brief summary and expand to show additional content.",
          "type": "text"
        }
      },
      "focus": {
        "title": {
          "value": "Focus",
          "type": "text"
        },
        "description": {
          "value": "The focus event gives the user feedback that the detail has been focused by the keyboard interaction.",
          "type": "text"
        }
      },
      "contained": {
        "title": {
          "value": "Contained",
          "type": "text"
        },
        "description": {
          "value": "To give content more structure, you can use the property contained.",
          "type": "text"
        }
      },
      "icon": {
        "title": {
          "value": "Prefix Icons",
          "type": "text"
        },
        "description": {
          "value": "Use the prefix Icon to prepend an icon to the details.",
          "type": "text"
        }
      }
    },
    "dialog": {
      "default": {
        "description": {
          "value": "Dialogs, sometimes called \"modals\", appear above the page and require the user's immediate attention.",
          "type": "text"
        },
        "title": {
          "value": "Dialog",
          "type": "text"
        }
      },
      "custom-width": {
        "title": {
          "value": "Custom Width",
          "type": "text"
        },
        "description": {
          "value": "Use the --width custom property to set the dialog’s width.",
          "type": "text"
        }
      },
      "scrolling": {
        "title": {
          "value": "Scrolling",
          "type": "text"
        },
        "description": {
          "value": "By design, a dialog’s height will never exceed that of the viewport. As such, dialogs will not scroll with the page ensuring the header and footer are always accessible to the user.",
          "type": "text"
        }
      },
      "header-actions": {
        "title": {
          "value": "Header Actions",
          "type": "text"
        },
        "description": {
          "value": "The header shows a functional close button by default. You can use the header-actions slot to add additional icon buttons if needed.",
          "type": "text"
        }
      },
      "prevent-closing": {
        "title": {
          "value": "Preventing the Dialog from Closing",
          "type": "text"
        },
        "description": {
          "value": "By default, dialogs will close when the user clicks the close button, clicks the overlay, or presses the Escape key. In most cases, the default behavior is the best behavior in terms of UX. However, there are situations where this may be undesirable, such as when data loss will occur.\n\nTo keep the dialog open in such cases, you can cancel the syn-request-close event. When canceled, the dialog will remain open and pulse briefly to draw the user’s attention to it.\n\nYou can use event.detail.source to determine what triggered the request to close. This example prevents the dialog from closing when the overlay is clicked, but allows the close button or Escape to dismiss it.",
          "type": "text"
        }
      },
      "focus": {
        "title": {
          "value": "Customizing Initial Focus",
          "type": "text"
        },
        "description": {
          "value": "By default, the dialog’s panel will gain focus when opened. This allows a subsequent tab press to focus on the first tabbable element in the dialog. If you want a different element to have focus, add the autofocus attribute to it as shown below.",
          "type": "text"
        }
      }
    },
    "divider": {
      "default": {
        "description": {
          "value": "Dividers are used to visually separate or group elements.",
          "type": "text"
        },
        "title": {
          "value": "Divider",
          "type": "text"
        }
      },
      "width": {
        "title": {
          "value": "Width",
          "type": "text"
        },
        "description": {
          "value": "Use the --width custom property to change the width of the divider.",
          "type": "text"
        }
      },
      "color": {
        "title": {
          "value": "Color",
          "type": "text"
        },
        "description": {
          "value": "Use the --color custom property to change the color of the divider.",
          "type": "text"
        }
      },
      "spacing": {
        "title": {
          "value": "Spacing",
          "type": "text"
        },
        "description": {
          "value": "Use the --spacing custom property to change the amount of space between the divider and it’s neighboring elements.",
          "type": "text"
        }
      },
      "vertical": {
        "title": {
          "value": "Vertical",
          "type": "text"
        },
        "description": {
          "value": "Add the vertical attribute to draw the divider in a vertical orientation. The divider will span the full height of its container. Vertical dividers work especially well inside of a flex container.",
          "type": "text"
        }
      }
    },
    "drawer": {
      "default": {
        "description": {
          "value": "Drawers slide in from a container to expose additional options and information.",
          "type": "text"
        },
        "title": {
          "value": "Drawer",
          "type": "text"
        }
      },
      "start": {
        "title": {
          "value": "Slide in From Start",
          "type": "text"
        },
        "description": {
          "value": "By default, drawers slide in from the end. To make the drawer slide in from the start, set the placement attribute to start.",
          "type": "text"
        }
      },
      "top": {
        "title": {
          "value": "Slide in From Top",
          "type": "text"
        },
        "description": {
          "value": "To make the drawer slide in from the top, set the placement attribute to top.",
          "type": "text"
        }
      },
      "bottom": {
        "title": {
          "value": "Slide in From Bottom",
          "type": "text"
        },
        "description": {
          "value": "To make the drawer slide in from the bottom, set the placement attribute to bottom.",
          "type": "text"
        }
      },
      "contained": {
        "title": {
          "value": "Contained to an Element",
          "type": "text"
        },
        "description": {
          "value": "By default, drawers slide out of their containing block, which is usually the viewport. To make a drawer slide out of a parent element, add the contained attribute to the drawer and apply position: relative to its parent.\n\nUnlike normal drawers, contained drawers are not modal. This means they do not show an overlay, they do not trap focus, and they are not dismissible with Escape. This is intentional to allow users to interact with elements outside of the drawer.",
          "type": "text"
        }
      },
      "size": {
        "title": {
          "value": "Custom Size",
          "type": "text"
        },
        "description": {
          "value": "Use the --size custom property to set the drawer’s size. This will be applied to the drawer’s width or height depending on its placement.",
          "type": "text"
        }
      },
      "scrolling": {
        "title": {
          "value": "Scrolling",
          "type": "text"
        },
        "description": {
          "value": "By design, a drawer’s height will never exceed 100% of its container. As such, drawers will not scroll with the page to ensure the header and footer are always accessible to the user.",
          "type": "text"
        }
      },
      "action": {
        "title": {
          "value": "Header Actions",
          "type": "text"
        },
        "description": {
          "value": "The header shows a functional close button by default. You can use the header-actions slot to add additional icon buttons if needed.",
          "type": "text"
        }
      },
      "closing": {
        "title": {
          "value": "Preventing the Drawer from Closing",
          "type": "text"
        },
        "description": {
          "value": "By default, drawers will close when the user clicks the close button, clicks the overlay, or presses the Escape key. In most cases, the default behavior is the best behavior in terms of UX. However, there are situations where this may be undesirable, such as when data loss will occur.\n\nTo keep the drawer open in such cases, you can cancel the syn-request-close event. When canceled, the drawer will remain open and pulse briefly to draw the user’s attention to it.\n\nYou can use event.detail.source to determine what triggered the request to close. This example prevents the drawer from closing when the overlay is clicked, but allows the close button or Escape to dismiss it.",
          "type": "text"
        }
      },
      "fokus": {
        "title": {
          "value": "Customizing Initial Focus",
          "type": "text"
        },
        "description": {
          "value": "By default, the drawer’s panel will gain focus when opened. This allows a subsequent tab press to focus on the first tabbable element in the drawer. If you want a different element to have focus, add the autofocus attribute to it as shown below.",
          "type": "text"
        }
      }
    },
    "dropdown": {
      "default": {
        "description": {
          "value": "Dropdowns expose additional content that “drops down” in a panel.Dropdowns consist of a trigger and a panel. By default, activating the trigger will expose the panel and interacting outside of the panel will close it.\n\nDropdowns are designed to work well with menus to provide a list of options the user can select from. However, dropdowns can also be used in lower-level applications (e.g. color picker). The API gives you complete control over showing, hiding, and positioning the panel.",
          "type": "text"
        },
        "title": {
          "value": "Dropdown",
          "type": "text"
        }
      },
      "selected": {
        "title": {
          "value": "Getting the Selected Item",
          "type": "text"
        },
        "description": {
          "value": "When dropdowns are used with menus, you can listen for the syn-select event to determine which menu item was selected. The menu item element will be exposed in event.detail.item. You can set value props to make it easier to identify commands. DEV: Alternatively, you can listen for the click event on individual menu items. Note that, using this approach, disabled menu items will still emit a click event.",
          "type": "text"
        }
      },
      "placement": {
        "title": {
          "value": "Placement",
          "type": "text"
        },
        "description": {
          "value": "The preferred placement of the dropdown can be set with the placement attribute. Note that the actual position may vary to ensure the panel remains in the viewport.",
          "type": "text"
        }
      },
      "distance": {
        "title": {
          "value": "Distance",
          "type": "text"
        },
        "description": {
          "value": "The distance from the panel to the trigger can be customized using the distance attribute. This value is specified in pixels.",
          "type": "text"
        }
      },
      "skidding": {
        "title": {
          "value": "Skidding",
          "type": "text"
        },
        "description": {
          "value": "The offset of the panel along the trigger can be customized using the skidding attribute. This value is specified in pixels.",
          "type": "text"
        }
      },
      "submenu": {
        "title": {
          "value": "Submenus",
          "type": "text"
        },
        "description": {
          "value": "To create a submenu, nest an <syn-menu slot=\"submenu\"> element in a menu item.",
          "type": "text"
        },
        "warning": {
          "value": "As a UX best practice, avoid using more than one level of submenus when possible.",
          "type": "text"
        }
      }
    },
    "file": {
      "default": {
        "title": {
          "value": "File",
          "type": "text"
        },
        "description": {
          "value": "File control is a component with which a user can select a local file. It shows the value of the selected file.",
          "type": "text"
        }
      },
      "label": {
        "title": {
          "value": "Labels",
          "type": "text"
        },
        "description": {
          "value": "Use the label attribute to give the file selector an accessible label. For labels that contain HTML, use the label slot instead.",
          "type": "text"
        }
      },
      "help-text": {
        "title": {
          "value": "Help Text",
          "type": "text"
        },
        "description": {
          "value": "Add descriptive help text to a file selector with the help-text attribute. For help texts that contain HTML, use the help-text slot instead.",
          "type": "text"
        }
      },
      "multiple": {
        "title": {
          "value": "Multiple",
          "type": "text"
        },
        "description": {
          "value": "Use the multiple attribute to allow the selection of multiple files.\n\nFigma only: Override the button/droparea and value text directly, to indicate that multiple files are selected (“file” -> “files”)",
          "type": "text"
        }
      },
      "hide-value": {
        "title": {
          "value": "Hide Value",
          "type": "text"
        },
        "description": {
          "value": "There might be situations, where you don’t want to show the selected value (e. g. when something is automatically uploading).",
          "type": "text"
        }
      },
      "disabled": {
        "title": {
          "value": "Disabled",
          "type": "text"
        },
        "description": {
          "value": "Use the disabled attribute to disable a file input.",
          "type": "text"
        }
      },
      "sizes": {
        "title": {
          "value": "Sizes",
          "type": "text"
        },
        "description": {
          "value": "Use the size attribute to change the component's size.",
          "type": "text"
        }
      },
      "droparea": {
        "title": {
          "value": "Droparea",
          "type": "text"
        },
        "description": {
          "value": "Use the droparea attribute to switch to a full-width button with a drop area.",
          "type": "text"
        }
      },
      "focus": {
        "title": {
          "value": "Focus / Active",
          "type": "text"
        },
        "description": {
          "value": "The focus event gives the user feedback that the Dropzone has been focused by the keyboard interaction and that the syn-file component is ready for use.",
          "type": "text"
        }
      },
      "invalid": {
        "title": {
          "value": "Invalid",
          "type": "text"
        },
        "description": {
          "value": "The invalid status is used to warn the user that the syn-file is invalid. For example, if the entry of text is mandatory and nothing has been entered or if a text has been entered that does not have the correct format.",
          "type": "text"
        }
      },
      "directory": {
        "title": {
          "value": "Directory",
          "type": "text"
        },
        "description": {
          "value": "The webkitdirectory setting allows users to select entire directories instead of individual files. When a directory is chosen, all files inside (including those in sub-directories) are selected. Although this feature is not part of the official HTML specification, it is widely supported across major browsers.",
          "type": "text"
        }
      }
    },
    "format-bytes": {
      "description": {
        "value": "Formats a number as a human readable bytes value.",
        "type": "text"
      },
      "title": {
        "value": "Format Bytes",
        "type": "text"
      }
    },
    "format-date": {
      "description": {
        "value": "Formats a date/time using the specified locale and options.",
        "type": "text"
      },
      "title": {
        "value": "Format Date",
        "type": "text"
      }
    },
    "format-number": {
      "description": {
        "value": "Formats a number using the specified locale and options.",
        "type": "text"
      },
      "title": {
        "value": "Format Number",
        "type": "text"
      }
    },
    "prio-nav": {
      "default": {
        "description": {
          "value": "Priority navigation is supported as product navigation if required. This navigation layout provides a high level of findability and support so that users know where they are at all times and can ensure that they can easily reach their goals.\n\nNote: Please note that the priority navigation does not have a child menu navigation, if you want to have a child navigation, combine the priority navigation and the side navigation",
          "type": "text"
        },
        "title": {
          "value": "Priority Navigation",
          "type": "text"
        }
      },
      "priority-menu": {
        "description": {
          "value": "If there is not enough space, elements will move into a dropdown. If there is only space for  one item, it will display the priority menu only.",
          "type": "text"
        },
        "title": {
          "value": "Priority Menu",
          "type": "text"
        }
      }
    },
    "icon-button": {
      "default": {
        "description": {
          "value": "Icons buttons are simple, icon-only buttons that can be used for actions and in toolbars.\n\nFor a full list of icons that come bundled with Synergy, refer to the Assets.\n\n**Note:** To make the icon-button work in development, have a look at the icon documentation for how to set up the assets package.",
          "type": "text"
        },
        "title": {
          "value": "Icon Button",
          "type": "text"
        }
      },
      "sizes": {
        "title": {
          "value": "Sizes",
          "type": "text"
        },
        "description": {
          "value": "Use the size attribute to change a icon-button size.",
          "type": "text"
        }
      },
      "disabled": {
        "title": {
          "value": "Disabled",
          "type": "text"
        },
        "description": {
          "value": "Use the disabled attribute to disable the icon button.",
          "type": "text"
        }
      },
      "focus": {
        "title": {
          "value": "Focus",
          "type": "text"
        },
        "description": {
          "value": "The focus event gives the user feedback that the icon-button has been focused by the keyboard interaction.",
          "type": "text"
        }
      },
      "color": {
        "title": {
          "value": "Color",
          "type": "text"
        },
        "description": {
          "value": "The Icon button can have two color variants, Primary or Neutral Color.",
          "type": "text"
        }
      },
      "label": {
        "titel": {
          "value": "Accessibility Label",
          "type": "text"
        },
        "description": {
          "value": "A description that gets read by assistive devices. For optimal accessibility, you have to include a label that describes what the icon button does.",
          "type": "text"
        }
      },
      "link": {
        "title": {
          "value": "Link Buttons",
          "type": "text"
        },
        "description": {
          "value": "It’s often helpful to have a button that works like a link. This is possible by setting the href attribute, which will make the component render an <a> under the hood. This gives you all the default link behavior the browser provides (e.g. CMD/CTRL/SHIFT + CLICK) and exposes the target and download attributes.",
          "type": "text"
        }
      }
    },
    "icon": {
      "description": {
        "value": "Icons are symbols that can be used to represent various options within an application.",
        "type": "text"
      },
      "title": {
        "value": "Icon",
        "type": "text"
      }
    },
    "image-comparer": {
      "description": {
        "value": "Compare visual differences between similar photos with a sliding panel.",
        "type": "text"
      },
      "title": {
        "value": "Image Comparer",
        "type": "text"
      }
    },
    "include": {
      "description": {
        "value": "Includes give you the power to embed external HTML files into the page.",
        "type": "text"
      },
      "title": {
        "value": "Include",
        "type": "text"
      }
    },
    "input": {
      "default": {
        "description": {
          "value": "Inputs collect data from the user.",
          "type": "text"
        },
        "title": {
          "value": "Input",
          "type": "text"
        }
      },
      "label": {
        "title": {
          "value": "Labels",
          "type": "text"
        },
        "description": {
          "value": "Use the label attribute to give the input an accessible label. For labels that contain HTML, use the label slot instead.",
          "type": "text"
        }
      },
      "help-text": {
        "title": {
          "value": "help-text",
          "type": "text"
        },
        "description": {
          "value": "Add descriptive help text to an input with the help-text attribute. For help texts that contain HTML, use the help-text slot instead.",
          "type": "text"
        }
      },
      "placeholder": {
        "title": {
          "value": "Placeholder",
          "type": "text"
        },
        "description": {
          "value": "Use the placeholder attribute to add a placeholder.",
          "type": "text"
        }
      },
      "clearable": {
        "title": {
          "value": "Clearable",
          "type": "text"
        },
        "description": {
          "value": "Add the clearable attribute to add a clear button when the input has content.",
          "type": "text"
        }
      },
      "password-toggle": {
        "title": {
          "value": "Toggle Password",
          "type": "text"
        },
        "description": {
          "value": "Add the password-toggle attribute to add a toggle button that will show the password when activated.",
          "type": "text"
        }
      },
      "readonly": {
        "title": {
          "value": "Read-only Inputs",
          "type": "text"
        },
        "description": {
          "value": "Add the read-only attribute to draw a read-only input.",
          "type": "text"
        }
      },
      "disabled": {
        "title": {
          "value": "Disabled",
          "type": "text"
        },
        "description": {
          "value": "Use the disabled attribute to disable an input.",
          "type": "text"
        }
      },
      "size": {
        "title": {
          "value": "Sizes",
          "type": "text"
        },
        "description": {
          "value": "Use the size attribute to change an input's size.",
          "type": "text"
        }
      },
      "prefix-suffix": {
        "title": {
          "value": "Prefix Suffix Text and Icons",
          "type": "text"
        },
        "description": {
          "value": "Use the prefix and suffix slots to add text and icons.",
          "type": "text"
        }
      },
      "focus": {
        "title": {
          "value": "Focus / Active",
          "type": "text"
        },
        "description": {
          "value": "The focus attribute provides feedback to the users, informing them that the input component is ready for use.",
          "type": "text"
        }
      },
      "invalid": {
        "title": {
          "value": "Invalid",
          "type": "text"
        },
        "description": {
          "value": "The invalid status is used to warn the user that the input is invalid. For example, if the entry of text is mandatory and nothing has been entered or if a text has been entered that does not have the correct format.",
          "type": "text"
        }
      },
      "stepper": {
        "title": {
          "value": "Stepper",
          "type": "text"
        },
        "description": {
          "value": "The Stepper (Input type number) attribute has additional step buttons at the right side for incrementing and decrementing values. It is ideal for situations where users need to adjust quantities or settings within a range.",
          "type": "text"
        }
      },
      "types": {
        "title": {
          "value": "Input Types",
          "type": "text"
        },
        "description": {
          "value": "The type attribute controls the type of input the browser renders.",
          "type": "text"
        }
      },
      "label-position": {
        "title": {
          "value": "Customizing Label Position",
          "type": "text"
        },
        "description": {
          "value": "Use to customize the way form controls are drawn. This example uses CSS grid to position the label to the left of the control, but the possible orientations are nearly endless. The same technique works for inputs, textareas, radio groups, and similar form controls.",
          "type": "text"
        }
      }
    },
    "link": {
      "disabled": {
        "title": {
          "value": "Disabled",
          "type": "text"
        },
        "description": {
          "value": "Use the disabled attribute to disable a Link.",
          "type": "text"
        }
      },
      "focus": {
        "title": {
          "value": "Focus",
          "type": "text"
        },
        "description": {
          "value": "The focus event gives the user feedback that the Link has been focused by the keyboard interaction.",
          "type": "text"
        }
      },
      "prefix-suffix-icons": {
        "title": {
          "value": "Prefix and Suffix Icons.",
          "type": "text"
        },
        "description": {
          "value": "Use the prefix and suffix slots to add icons.",
          "type": "text"
        }
      },
      "size": {
        "title": {
          "value": "Size",
          "type": "text"
        },
        "description": {
          "value": "Use the size attribute to change the Link size.",
          "type": "text"
        }
      },
      "inline": {
        "title": {
          "value": "Inline",
          "type": "text"
        },
        "description": {
          "value": "If a link is placed within body text, it only breaks if variant without icon is used. If an icon is needed, a line break applies, and the body text is placed above and below the link.",
          "type": "text"
        }
      },
      "quiet": {
        "title": {
          "value": "Quiet",
          "type": "text"
        },
        "description": {
          "value": "Use the Quiet attribute to have a low emphasis variant of a Link. This can be used if the link should not attract too much attention.",
          "type": "text"
        }
      }
    },
    "menu-item": {
      "default": {
        "description": {
          "value": "Menu items provide options for the user to pick from in a menu.",
          "type": "text"
        },
        "title": {
          "value": "Menu Item",
          "type": "text"
        }
      },
      "prefixsuffix": {
        "title": {
          "value": "Prefix and Suffix",
          "type": "text"
        },
        "description": {
          "value": "Add content to the start and end of menu items using the prefix and suffix slots.",
          "type": "text"
        }
      },
      "disabled": {
        "title": {
          "value": "Disabled",
          "type": "text"
        },
        "description": {
          "value": "Use the disabled attribute to disable an option and prevent it from being selected.",
          "type": "text"
        }
      },
      "loading": {
        "title": {
          "value": "Loading",
          "type": "text"
        },
        "description": {
          "value": "Use the loading attribute to indicate that a menu item is busy. Like a disabled menu item, clicks will be suppressed until the loading state is removed.",
          "type": "text"
        }
      },
      "checkbox": {
        "title": {
          "value": "Checkbox Menu Items",
          "type": "text"
        },
        "description": {
          "value": "Set the type attribute to checkbox to create a menu item that will toggle on and off when selected. You can use the checked attribute to set the initial state.\n\nCheckbox menu items are visually indistinguishable from regular menu items. Their ability to be toggled is primarily inferred from context, much like you’d find in the menu of a native app.",
          "type": "text"
        }
      },
      "selection": {
        "title": {
          "value": "Value & Selection",
          "type": "text"
        },
        "description": {
          "value": "The value attribute can be used to assign a hidden value, such as a unique identifier, to a menu item. When an item is selected, the syn-select event will be emitted and a reference to the item will be available at event.detail.item. You can use this reference to access the selected item’s value, its checked state, and more.",
          "type": "text"
        }
      }
    },
    "menu-label": {
      "default": {
        "description": {
          "value": "Menu labels are used to describe a group of menu items.",
          "type": "text"
        },
        "title": {
          "value": "Menu Label",
          "type": "text"
        }
      }
    },
    "menu": {
      "default": {
        "description": {
          "value": "Menus provide a list of options for the user to choose from.\n\nYou can use menu items, menu labels, and dividers to compose a menu. Menus support keyboard interactions, including type-to-select an option.",
          "type": "text"
        },
        "title": {
          "value": "Menu",
          "type": "text"
        },
        "info": {
          "value": "Menus are intended for system menus (dropdown menus, select menus, context menus, etc.). They should not be mistaken for navigation menus which serve a different purpose and have a different semantic meaning. If you’re building navigation, use <nav> and <a> elements instead.\n(Figma: syn-side-nav or syn-prio-nav)",
          "type": "text"
        },
        "warning": {
          "value": "Deviation between dev and design, For implementation reasons design nests the dropdown inside the menu, development the other way round",
          "type": "text"
        }
      },
      "dropdown": {
        "title": {
          "value": "In Dropdowns",
          "type": "text"
        },
        "description": {
          "value": "Menus work really well when used inside dropdowns.",
          "type": "text"
        }
      },
      "submenu": {
        "title": {
          "value": "Submenus",
          "type": "text"
        },
        "description": {
          "value": "To create a submenu, nest an <syn-menu slot=\"submenu\"> in any menu item.",
          "type": "text"
        },
        "warning": {
          "value": "As a UX best practice, avoid using more than one level of submenus when possible.",
          "type": "text"
        }
      }
    },
    "mutation-observer": {
      "description": {
        "value": "The Mutation Observer component offers a thin, declarative interface to the MutationObserver API.",
        "type": "text"
      },
      "title": {
        "value": "Mutation Observer",
        "type": "text"
      }
    },
    "option": {
      "default": {
        "description": {
          "value": "Options define the selectable items within various form controls such as select.",
          "type": "text"
        },
        "title": {
          "value": "Option",
          "type": "text"
        }
      },
      "disabled": {
        "title": {
          "value": "Disabled",
          "type": "text"
        },
        "description": {
          "value": "Use the disabled attribute to disable an option and prevent it from being selected.",
          "type": "text"
        }
      },
      "prefix-suffix": {
        "title": {
          "value": "Prefix and Suffix",
          "type": "text"
        },
        "description": {
          "value": "Add icons to the start and end of menu items using the prefix and suffix slots.",
          "type": "text"
        }
      }
    },
    "popup": {
      "default": {
        "description": {
          "value": "Popup is a utility that lets you declaratively anchor “popup” containers to another element.\nThis component’s name is inspired by <popup>. It uses Floating UI under the hood to provide a well-tested, lightweight, and fully declarative positioning utility for tooltips, dropdowns, and more.\n\nPopup doesn’t provide any styles — just positioning! The popup’s preferred placement, distance, and skidding (offset) can be configured using attributes. An arrow that points to the anchor can be shown and customized to your liking. Additional positioning options are available and described in more detail below.",
          "type": "text"
        },
        "title": {
          "value": "Popup",
          "type": "text"
        },
        "warning": {
          "value": "Popup is a low-level utility built specifically for positioning elements. Do not mistake it for a tooltip or similar because it does not facilitate an accessible experience! Almost every correct usage of <syn-popup> will involve building other components. It should rarely, if ever, occur directly in your HTML.\n\nFor all Figma Designers, please refer for this component in Storybook.",
          "type": "text"
        },
        "info": {
          "value": "A popup’s anchor should not be styled with display: contents since the coordinates will not be eligible for calculation. However, if the anchor is a <slot> element, popup will use the first assigned element as the anchor. This behavior allows other components to pass anchors through more easily via composition.",
          "type": "text"
        }
      }
    },
    "progress-bar": {
      "default": {
        "description": {
          "value": "Progress bars are used to show the status of an ongoing operation.",
          "type": "text"
        },
        "title": {
          "value": "Progress Bar",
          "type": "text"
        }
      },
      "labels": {
        "title": {
          "value": "Labels",
          "type": "text"
        },
        "description": {
          "value": "Use the `label` attribute to label the progress bar and tell assistive devices how to announce it.",
          "type": "text"
        }
      },
      "custom-height": {
        "title": {
          "value": "Custom Height",
          "type": "text"
        },
        "description": {
          "value": "Use the --height custom property to set the progress bar’s height.",
          "type": "text"
        }
      },
      "showing-values": {
        "title": {
          "value": "Showing Values",
          "type": "text"
        },
        "description": {
          "value": "Use the default slot to show a value.",
          "type": "text"
        }
      },
      "indeterminate": {
        "title": {
          "value": "Indeterminate",
          "type": "text"
        },
        "description": {
          "value": "The indeterminate attribute can be used to inform the user that the operation is pending, but its status cannot currently be determined. In this state, value is ignored and the label, if present, will not be shown.",
          "type": "text"
        }
      }
    },
    "progress-ring": {
      "default": {
        "description": {
          "value": "Progress rings are used to show the progress of a determinate operation in a circular fashion.",
          "type": "text"
        },
        "title": {
          "value": "Progress Ring",
          "type": "text"
        }
      },
      "size": {
        "title": {
          "value": "Size",
          "type": "text"
        },
        "description": {
          "value": "Use the --size custom property to set the diameter of the progress ring.",
          "type": "text"
        }
      },
      "track-indicator-width": {
        "title": {
          "value": "Track and Indicator Width",
          "type": "text"
        },
        "description": {
          "value": "Use the --track-width and --indicator-width custom properties to set the width of the progress ring’s track and indicator.",
          "type": "text"
        }
      },
      "color": {
        "titel": {
          "value": "Colors",
          "type": "text"
        },
        "description": {
          "value": "To change the color, use the --track-color and --indicator-color custom properties.",
          "type": "text"
        }
      },
      "labels": {
        "title": {
          "value": "Labels",
          "type": "text"
        },
        "description": {
          "value": "Use the label attribute to label the progress ring and tell assistive devices how to announce it.",
          "type": "text"
        }
      },
      "show-values": {
        "title": {
          "value": "Showing Values",
          "type": "text"
        },
        "description": {
          "value": "Use the default slot to show a label inside the progress ring. To display the value correctly, you should keep to a minimum width of 85 pixels.",
          "type": "text"
        }
      }
    },
    "qr-code": {
      "description": {
        "value": "Generates a QR code and renders it using the Canvas API.",
        "type": "text"
      },
      "title": {
        "value": "QR Code",
        "type": "text"
      }
    },
    "radio-button": {
      "description": {
        "value": "Radios buttons allow the user to select a single option from a group using a button-like control.",
        "type": "text"
      },
      "title": {
        "value": "Radio Button",
        "type": "text"
      }
    },
    "radio-group": {
      "default": {
        "description": {
          "value": "Radio groups are used to group multiple radios or radio buttons so they function as a single form control.",
          "type": "text"
        },
        "title": {
          "value": "Radio Group",
          "type": "text"
        }
      },
      "labels": {
        "title": {
          "value": "Labels",
          "type": "text"
        },
        "description": {
          "value": "Use the label attribute to give the radio-group an accessible label. For labels that contain HTML, use the label slot instead.",
          "type": "text"
        }
      },
      "help-text": {
        "title": {
          "value": "Help Text",
          "type": "text"
        },
        "description": {
          "value": "Add descriptive help text to a radio group with the help-text attribute. For help texts that contain HTML, use the help-text slot instead.",
          "type": "text"
        }
      },
      "disabled": {
        "title": {
          "value": "Disabling Options",
          "type": "text"
        },
        "description": {
          "value": "Radios and radio buttons can be disabled by adding the disabled attribute to the respective options inside the radio group.",
          "type": "text"
        }
      },
      "size": {
        "title": {
          "value": "Sizing Options",
          "type": "text"
        },
        "description": {
          "value": "The size of Radios and Radio Buttons will be determined by the Radio Group’s size attribute.",
          "type": "text"
        }
      },
      "required": {
        "title": {
          "value": "Validation",
          "type": "text"
        },
        "description": {
          "value": "Setting the required attribute to make selecting an option mandatory. If a value has not been selected, it will prevent the form from submitting and display an error message.",
          "type": "text"
        }
      },
      "setCustomValidity": {
        "title": {
          "value": "Custom Validity",
          "type": "text"
        },
        "description": {
          "value": "Use the setCustomValidity() method to set a custom validation message. This will prevent the form from submitting and make the browser display the error message you provide. To clear the error, call this function with an empty string.",
          "type": "text"
        }
      },
      "focus": {
        "title": {
          "value": "Focus",
          "type": "text"
        },
        "description": {
          "value": "The focus event gives the user feedback that one of the radio buttons has been focused by the keyboard interaction.",
          "type": "text"
        }
      },
      "invalid": {
        "title": {
          "value": "Invalid",
          "type": "text"
        },
        "description": {
          "value": "The invalid status is used to warn the user that the Radio Group is invalid. For example, if the radio is mandatory and nothing has been checked.",
          "type": "text"
        }
      }
    },
    "range": {
      "default": {
        "description": {
          "value": "Ranges allow the user to select values within a given range using a thumb.",
          "type": "text"
        },
        "title": {
          "value": "Range",
          "type": "text"
        }
      },
      "labels": {
        "description": {
          "value": "Use the label attribute to give the range an accessible label. For labels that contain HTML, use the label slot instead.",
          "type": "text"
        },
        "title": {
          "value": "Labels",
          "type": "text"
        }
      },
      "help-text": {
        "description": {
          "value": "Add descriptive help text to a range with the help-text attribute. For help texts that contain HTML, use the help-text slot instead.",
          "type": "text"
        },
        "title": {
          "value": "Help Text",
          "type": "text"
        }
      },
      "focus": {
        "title": {
          "value": "Focus / Active",
          "type": "text"
        },
        "description": {
          "value": "The focus event gives the user feedback that the Range has been focused by the keyboard interaction or active click from the user.",
          "type": "text"
        }
      },
      "size": {
        "title": {
          "value": "Sizes",
          "type": "text"
        },
        "description": {
          "value": "Use the size attribute to change a range’s size.",
          "type": "text"
        }
      },
      "invalid": {
        "title": {
          "value": "Invalid",
          "type": "text"
        },
        "description": {
          "value": "The invalid status is used to warn the user that the input is invalid. As range validation is not supported by the browser, you will need to implement your own validation logic.",
          "type": "text"
        }
      },
      "disabled": {
        "description": {
          "value": "Use the disabled attribute to disable a range.",
          "type": "text"
        },
        "title": {
          "value": "Disabled",
          "type": "text"
        }
      },
      "prefix-suffix": {
        "description": {
          "value": "Add any element to the start and end of range items using the prefix and suffix slots.",
          "type": "text"
        },
        "title": {
          "value": "Prefix and Suffix",
          "type": "text"
        }
      },
      "custom-track-colors": {
        "description": {
          "value": "You can customize the active and inactive portions of the track using the --track-color-active and --track-color-inactive custom properties.",
          "type": "text"
        },
        "title": {
          "value": "Custom Track Colors",
          "type": "text"
        }
      },
      "custom-track-offset": {
        "description": {
          "value": "You can customize the initial offset of the active track using the --track-active-offset custom property.",
          "type": "text"
        },
        "title": {
          "value": "Custom Track Offset",
          "type": "text"
        }
      },
      "multi-knob": {
        "description": {
          "value": "You can add multiple range-thumbs to your range.",
          "type": "text"
        },
        "title": {
          "value": "Multi thumb",
          "type": "text"
        }
      },
      "multi-knob-restrict-movement": {
        "description": {
          "value": "You can prevent the thumbs from overlapping by listening to the provided `syn-move` event.",
          "type": "text"
        },
        "title": {
          "value": "Multi thumb with restricted movement",
          "type": "text"
        }
      },
      "ticks": {
        "default": {
          "description": {
            "value": "Use the ticks slot to insert ticks or groups with ticks to improve positioning.",
            "type": "text"
          },
          "title": {
            "value": "Ticks",
            "type": "text"
          }
        },
        "label": {
          "title": {
            "value": "Labels",
            "type": "text"
          },
          "description": {
            "value": "Use the default slot to give the tick a label.",
            "type": "text"
          }
        },
        "grouping": {
          "title": {
            "value": "Grouping",
            "type": "text"
          },
          "description": {
            "value": "Grouping multiple ticks can be used as a scale. This can be used for uneven distributions as well.",
            "type": "text"
          }
        },
        "subdivision": {
          "title": {
            "value": "Subdivision Ticks",
            "type": "text"
          },
          "description": {
            "value": "It is possible to divide the space between major ticks for finer scale readings.",
            "type": "text"
          }
        }
      },
      "tooltip-placement": {
        "description": {
          "value": "By default, the tooltip is shown on top. Set tooltip-placement to bottom to show it below the range.",
          "type": "text"
        },
        "title": {
          "value": "Tooltip Placement",
          "type": "text"
        }
      },
      "tooltip-disabled": {
        "description": {
          "value": "To disable the tooltip, set tooltip-placement to none.",
          "type": "text"
        },
        "title": {
          "value": "Disable the Tooltip",
          "type": "text"
        }
      },
      "tooltip-formatter": {
        "description": {
          "value": "You can change the tooltip’s content by setting the tooltipFormatter property to a function that accepts the range’s value as an argument.",
          "type": "text"
        },
        "title": {
          "value": "Custom Tooltip Formatter",
          "type": "text"
        }
      }
    },
    "rating": {
      "description": {
        "value": "Ratings give users a way to quickly view and provide feedback.",
        "type": "text"
      },
      "title": {
        "value": "Rating",
        "type": "text"
      }
    },
    "relative-time": {
      "description": {
        "value": "Outputs a localized time phrase relative to the current date and time.",
        "type": "text"
      },
      "title": {
        "value": "Relative Time",
        "type": "text"
      }
    },
    "resize-observer": {
      "description": {
        "value": "The Resize Observer component offers a thin, declarative interface to the ResizeObserver API.",
        "type": "text"
      },
      "title": {
        "value": "Resize Observer",
        "type": "text"
      }
    },
    "select": {
      "default": {
        "description": {
          "value": "Selects allow you to choose items from a menu of predefined options.",
          "type": "text"
        },
        "title": {
          "value": "Select",
          "type": "text"
        }
      },
      "labels": {
        "title": {
          "value": "Labels",
          "type": "text"
        },
        "description": {
          "value": "Use the label attribute to give the select an accessible label. For labels that contain HTML, use the label slot instead.",
          "type": "text"
        }
      },
      "help-text": {
        "title": {
          "value": "Help Text",
          "type": "text"
        },
        "description": {
          "value": "Add descriptive help text to a select with the help-text attribute. For help texts that contain HTML, use the help-text slot instead.",
          "type": "text"
        }
      },
      "clearable": {
        "title": {
          "value": "Clearable",
          "type": "text"
        },
        "description": {
          "value": "Use the clearable attribute to make the control clearable. The clear button only appears when an option is selected.",
          "type": "text"
        }
      },
      "disabled": {
        "title": {
          "value": "Disabled",
          "type": "text"
        },
        "description": {
          "value": "Use the disabled attribute to disable a select.",
          "type": "text"
        }
      },
      "multiple": {
        "title": {
          "value": "Multiple",
          "type": "text"
        },
        "description": {
          "value": "To allow multiple options to be selected, use the multiple attribute. It’s a good practice to use clearable when this option is enabled. To set multiple values at once, set value to a space-delimited list of values.",
          "type": "text"
        }
      },
      "initialvalue": {
        "title": {
          "value": "Setting Initial Values",
          "type": "text"
        },
        "description": {
          "value": "Use the value attribute to set the initial selection.\n\nWhen using multiple, the value attribute uses space-delimited values to select more than one option. Because of this, <syn-option> values cannot contain spaces. If you’re accessing the value property through Javascript, it will be an array.",
          "type": "text"
        }
      },
      "group": {
        "title": {
          "value": "Grouping Options",
          "type": "text"
        },
        "description": {
          "value": "Use <syn-optgroup> to group listbox items visually.",
          "type": "text"
        }
      },
      "size": {
        "title": {
          "value": "Sizes",
          "type": "text"
        },
        "description": {
          "value": "Use the size attribute to change a select’s size. Note that size does not apply to listbox options.",
          "type": "text"
        }
      },
      "prefix-suffix": {
        "title": {
          "value": "Prefix and Suffix Icons",
          "type": "text"
        },
        "description": {
          "value": "Use the prefix and suffix slots to add text and icons.",
          "type": "text"
        }
      },
      "gettag": {
        "title": {
          "value": "Custom Tags",
          "type": "text"
        },
        "description": {
          "value": "When multiple options can be selected, you can provide custom tags by passing a function to the getTag property. Your function can return a string of HTML, a Lit Template, or an HTMLElement. The getTag() function will be called for each option. The first argument is an <syn-option> element and the second argument is the tag’s index (its position in the tag list).\n\nRemember that custom tags are rendered in a shadow root. To style them, you can use the style attribute in your template or you can add your own parts and target them with the ::part() selector.",
          "type": "text"
        }
      },
      "placeholder": {
        "title": {
          "value": "Placeholder",
          "type": "text"
        },
        "description": {
          "value": "Use the placeholder attribute to add a placeholder.",
          "type": "text"
        }
      },
      "focus": {
        "title": {
          "value": "Focus / Active",
          "type": "text"
        },
        "description": {
          "value": "The focus event gives the user feedback that the Select has been focused by the keyboard interaction or active click from the user..",
          "type": "text"
        }
      },
      "invalid": {
        "title": {
          "value": "Invalid",
          "type": "text"
        },
        "description": {
          "value": "The invalid status is used to warn the user that the Select is invalid. For example, if the entry of text is mandatory and nothing has been entered.",
          "type": "text"
        }
      }
    },
    "skeleton": {
      "description": {
        "value": "Skeletons are used to provide a visual representation of where content will eventually be drawn.",
        "type": "text"
      },
      "title": {
        "value": "Skeleton",
        "type": "text"
      }
    },
    "spinner": {
      "default": {
        "description": {
          "value": "Spinners are used to show the progress of an indeterminate operation.",
          "type": "text"
        },
        "title": {
          "value": "Spinner",
          "type": "text"
        }
      },
      "size": {
        "title": {
          "value": "Size",
          "type": "text"
        },
        "description": {
          "value": "Spinners are sized based on the current font size. To change their size, set the font-size property on the spinner itself or on a parent element as shown below.",
          "type": "text"
        }
      },
      "track-width": {
        "title": {
          "value": "Track Width",
          "type": "text"
        },
        "description": {
          "value": "The width of the spinner’s track can be changed by setting the --track-width custom property.",
          "type": "text"
        }
      },
      "color": {
        "title": {
          "value": "Color",
          "type": "text"
        },
        "description": {
          "value": "The spinner’s colors can be changed by setting the --indicator-color and --track-color custom properties.",
          "type": "text"
        }
      }
    },
    "split-panel": {
      "description": {
        "value": "Split panels display two adjacent panels, allowing the user to reposition them.",
        "type": "text"
      },
      "title": {
        "value": "Split Panel",
        "type": "text"
      }
    },
    "switch": {
      "default": {
        "description": {
          "value": "Switches allow the user to toggle an option on or off.",
          "type": "text"
        },
        "title": {
          "value": "Switch",
          "type": "text"
        }
      },
      "checked": {
        "description": {
          "value": "Use the checked attribute to activate the switch.",
          "type": "text"
        },
        "title": {
          "value": "Checked",
          "type": "text"
        }
      },
      "disabled": {
        "title": {
          "value": "Disabled",
          "type": "text"
        },
        "description": {
          "value": "Use the disabled attribute to disable the switch.",
          "type": "text"
        }
      },
      "sizes": {
        "title": {
          "value": "Sizes",
          "type": "text"
        },
        "description": {
          "value": "Use the size attribute to change a switch’s size.",
          "type": "text"
        }
      },
      "focus": {
        "title": {
          "value": "Focus",
          "type": "text"
        },
        "description": {
          "value": "The focus event gives the user feedback that the Switch has been focused by the keyboard interaction.",
          "type": "text"
        }
      },
      "invalid": {
        "title": {
          "value": "Invalid",
          "type": "text"
        },
        "description": {
          "value": "The invalid status is used to warn the user that the Switch is invalid.",
          "type": "text"
        }
      },
      "help-text": {
        "title": {
          "value": "Help Text",
          "type": "text"
        },
        "description": {
          "value": "Add descriptive help text to a switch with the help-text attribute. For help texts that contain HTML, use the help-text slot instead.",
          "type": "text"
        }
      }
    },
    "tab-group": {
      "default": {
        "description": {
          "value": "Tab groups organize content into a container that shows one section at a time. Tab groups make use of tabs and tab panels. Each tab must be slotted into the nav slot and its panel must refer to a tab panel of the same name.",
          "type": "text"
        },
        "title": {
          "value": "Tab Group",
          "type": "text"
        }
      },
      "start": {
        "title": {
          "value": "Tabs on Start",
          "type": "text"
        },
        "description": {
          "value": "Tabs can be shown on the starting side by setting placement to start.",
          "type": "text"
        }
      },
      "end": {
        "title": {
          "value": "Tabs on End",
          "type": "text"
        },
        "description": {
          "value": "Tabs can be shown on the ending side by setting placement to end.",
          "type": "text"
        }
      },
      "closable": {
        "title": {
          "value": "Closable Tabs",
          "type": "text"
        },
        "description": {
          "value": "Add the closable attribute to a tab to show a close button. This example shows how you can dynamically remove tabs from the DOM when the close button is activated.",
          "type": "text"
        }
      },
      "scrolling": {
        "title": {
          "value": "Scrolling Tabs",
          "type": "text"
        },
        "description": {
          "value": "When there are more tabs than horizontal space allows, the nav will be scrollable.",
          "type": "text"
        }
      },
      "manuel": {
        "title": {
          "value": "Manual Activation",
          "type": "text"
        },
        "description": {
          "value": "When focused, keyboard users can press Left or Right to select the desired tab. By default, the corresponding tab panel will be shown immediately (automatic activation). You can change this behavior by setting activation=\"manual\" which will require the user to press Space or Enter before showing the tab panel (manual activation).",
          "type": "text"
        }
      },
      "hierachy": {
        "title": {
          "value": "Visual Hierarchy",
          "type": "text"
        },
        "description": {
          "value": "To structure the Page, you can use different tab styles.",
          "type": "text"
        }
      },
      "icon": {
        "title": {
          "value": "Icons",
          "type": "text"
        },
        "description": {
          "value": "It is also possible to a Add icon to the Tabs.",
          "type": "text"
        }
      }
    },
    "tab-panel": {
      "description": {
        "value": "Tab panels are used inside tab groups to display tabbed content.",
        "type": "text"
      },
      "title": {
        "value": "Tab Panel",
        "type": "text"
      }
    },
    "tab": {
      "default": {
        "description": {
          "value": "Tabs are used inside tab groups to represent and activate tab panels.",
          "type": "text"
        },
        "title": {
          "value": "Tab",
          "type": "text"
        }
      }
    },
    "tag": {
      "default": {
        "description": {
          "value": "Tags are used as labels to organize things or to indicate a selection.",
          "type": "text"
        },
        "title": {
          "value": "Tag",
          "type": "text"
        }
      },
      "size": {
        "title": {
          "value": "Sizes",
          "type": "text"
        },
        "description": {
          "value": "Use the size attribute to change a tab’s size.",
          "type": "text"
        }
      },
      "removable": {
        "title": {
          "value": "Removable",
          "type": "text"
        },
        "description": {
          "value": "Use the removable attribute to add a remove button to the tag.",
          "type": "text"
        }
      }
    },
    "textarea": {
      "default": {
        "title": {
          "value": "Textarea",
          "type": "text"
        },
        "description": {
          "value": "Textareas collect data from the user and allow multiple lines of text.",
          "type": "text"
        }
      },
      "labels": {
        "title": {
          "value": "Labels",
          "type": "text"
        },
        "description": {
          "value": "Use the label attribute to give the textarea an accessible label. For labels that contain HTML, use the label slot instead.",
          "type": "text"
        }
      },
      "help-text": {
        "title": {
          "value": "Help Text",
          "type": "text"
        },
        "description": {
          "value": "Add descriptive help text to a textarea with the help-text attribute. For help texts that contain HTML, use the help-text slot instead.",
          "type": "text"
        }
      },
      "rows": {
        "title": {
          "value": "Rows",
          "type": "text"
        },
        "description": {
          "value": "Use the rows attribute to change the number of text rows that get shown.",
          "type": "text"
        }
      },
      "placeholder": {
        "title": {
          "value": "Placeholders",
          "type": "text"
        },
        "description": {
          "value": "Use the placeholder attribute to add a placeholder.",
          "type": "text"
        }
      },
      "readonly": {
        "title": {
          "value": "Read-only Textareas",
          "type": "text"
        },
        "description": {
          "value": "Add the read-only attribute to draw a read-only textarea.",
          "type": "text"
        }
      },
      "disabled": {
        "title": {
          "value": "Disabled",
          "type": "text"
        },
        "description": {
          "value": "Use the disabled attribute to disable a textarea.",
          "type": "text"
        }
      },
      "size": {
        "title": {
          "value": "Sizes",
          "type": "text"
        },
        "description": {
          "value": "Use the size attribute to change a textarea’s size.",
          "type": "text"
        }
      },
      "resize": {
        "title": {
          "value": "Prevent Resizing",
          "type": "text"
        },
        "description": {
          "value": "By default, textareas can be resized vertically by the user. To prevent resizing, set the resize attribute to none.",
          "type": "text"
        }
      },
      "resize-auto": {
        "title": {
          "value": "Expand with Content",
          "type": "text"
        },
        "description": {
          "value": "Textareas will automatically resize to expand to fit their content when resize is set to auto.",
          "type": "text"
        }
      },
      "focus": {
        "title": {
          "value": "Focus / Active",
          "type": "text"
        },
        "description": {
          "value": "The focus event gives the user feedback that the Textarea has been focused by the keyboard interaction and that the Textarea component is ready for use.",
          "type": "text"
        }
      },
      "invalid": {
        "title": {
          "value": "Invalid",
          "type": "text"
        },
        "description": {
          "value": "The invalid status is used to warn the user that the input is invalid. For example, if the entry of text is mandatory and nothing has been entered or if a text has been entered that does not have the correct format.",
          "type": "text"
        }
      }
    },
    "tooltip": {
      "default": {
        "description": {
          "value": "Tooltips display additional information based on a specific action.\n\nA tooltip’s target is its first child element, so you should only wrap one element inside of the tooltip. If you need the tooltip to show up for multiple elements, nest them inside a container first.\n\nTooltips use display: contents so they won’t interfere with how elements are positioned in a flex or grid layout.",
          "type": "text"
        },
        "title": {
          "value": "Tooltip",
          "type": "text"
        }
      },
      "placement": {
        "title": {
          "value": "Placement",
          "type": "text"
        },
        "description": {
          "value": "Use the placement attribute to set the preferred placement of the tooltip.",
          "type": "text"
        }
      },
      "onclick": {
        "title": {
          "value": "Click Trigger",
          "type": "text"
        },
        "description": {
          "value": "Set the trigger attribute to click to toggle the tooltip on click instead of hover.",
          "type": "text"
        }
      },
      "manuel": {
        "title": {
          "value": "Manual Trigger",
          "type": "text"
        },
        "description": {
          "value": "Tooltips can be controlled programmatically by setting the trigger attribute to manual. Use the open attribute to control when the tooltip is shown.",
          "type": "text"
        }
      },
      "removingarrows": {
        "title": {
          "value": "Removing Arrows",
          "type": "text"
        },
        "description": {
          "value": "You can control the size of tooltip arrows by overriding the --syn-tooltip-arrow-size design token. To remove them, set the value to 0 as shown below.",
          "type": "text"
        }
      },
      "htmltooltip": {
        "title": {
          "value": "HTML in Tooltips",
          "type": "text"
        },
        "description": {
          "value": "Use the content slot to create tooltips with HTML content. Tooltips are designed only for text and presentational elements. Avoid placing interactive content, such as buttons, links, and form controls, in a tooltip.",
          "type": "text"
        }
      },
      "maxwith": {
        "title": {
          "value": "Setting a Maximum Width",
          "type": "text"
        },
        "description": {
          "value": "Use the --max-width custom property to change the width the tooltip can grow to before wrapping occurs.",
          "type": "text"
        }
      },
      "hoisting": {
        "title": {
          "value": "Hoisting",
          "type": "text"
        },
        "description": {
          "value": "Tooltips will be clipped if they’re inside a container that has overflow: auto|hidden|scroll. The hoist attribute forces the tooltip to use a fixed positioning strategy, allowing it to break out of the container. In this case, the tooltip will be positioned relative to its containing block, which is usually the viewport unless an ancestor uses a transform, perspective, or filter.",
          "type": "text"
        }
      }
    },
    "tree-item": {
      "description": {
        "value": "A tree item serves as a hierarchical node that lives inside a tree.",
        "type": "text"
      },
      "title": {
        "value": "Tree Item",
        "type": "text"
      }
    },
    "tree": {
      "description": {
        "value": "Trees allow you to display a hierarchical list of selectable tree items. Items with children can be expanded and collapsed as desired by the user.",
        "type": "text"
      },
      "title": {
        "value": "Tree",
        "type": "text"
      }
    },
    "visually-hidden": {
      "description": {
        "value": "The visually hidden utility makes content accessible to assistive devices without displaying it on the screen.",
        "type": "text"
      },
      "title": {
        "value": "Visually Hidden",
        "type": "text"
      }
    },
    "radio": {
      "default": {
        "description": {
          "value": "Radios allow the user to select a single option from a group. \\nRadios are designed to be used with radio groups.",
          "type": "text"
        },
        "title": {
          "value": "Radio",
          "type": "text"
        }
      },
      "focus": {
        "title": {
          "value": "Focus",
          "type": "text"
        },
        "description": {
          "value": "The focus event gives the user feedback that the Radio has been focused by the keyboard interaction.",
          "type": "text"
        }
      },
      "disabled": {
        "title": {
          "value": "Disabled",
          "type": "text"
        },
        "description": {
          "value": "Use the disabled attribute to disable a radio.",
          "type": "text"
        }
      },
      "sizes": {
        "title": {
          "value": "Sizes",
          "type": "text"
        },
        "description": {
          "value": "Add the size attribute to the Radio Group to change the radios’ size.",
          "type": "text"
        }
      },
      "invalid": {
        "title": {
          "value": "Invalid",
          "type": "text"
        },
        "description": {
          "value": "The invalid status is used to warn the user that the Radio is invalid. For example, if the radio is mandatory and nothing has been checked.",
          "type": "text"
        }
      },
      "initialValue": {
        "title": {
          "value": "Initial Value",
          "type": "text"
        },
        "description": {
          "value": "To set the initial value and checked state, use the value attribute on the containing radio group.",
          "type": "text"
        }
      }
    },
    "optiongroup": {
      "default": {
        "title": {
          "value": "Option Group",
          "type": "text"
        },
        "description": {
          "value": "Use <syn-optgroup> to group listbox items visually.",
          "type": "text"
        }
      },
      "disabled": {
        "title": {
          "value": "Disabled",
          "type": "text"
        },
        "description": {
          "value": "Use the disabled attribute in the <syn-optgroup> to disable the Section and prevent it from being selected.",
          "type": "text"
        }
      },
      "prefix-suffix": {
        "title": {
          "value": "Prefix and suffix",
          "type": "text"
        },
        "description": {
          "value": "Add icons to the start and end of menu items using the prefix and suffix slots.",
          "type": "text"
        }
      }
    },
    "styles": {
      "body": {
        "description": {
          "value": "Body text is used for long-form content where a paragraph or multiple lines of text are required. Body text styles are optimized for reading as a large chunk of information through line height and paragraph spacing. Inline links sit within body text styles and inherit the same font values.\nUI text is text used in UI components and uses the same text stylings.\n\nThe default font size is medium (16 px). Synergy supports three additional font sizes for body copy.\n\nIt is also possible to format the text bold or semibold for certain text passages and UI elements such as label.",
          "type": "text"
        },
        "title": {
          "value": "Body and UI text",
          "type": "text"
        }
      },
      "headings": {
        "description": {
          "value": "Heading styles come in a range of sizes, and can be used in a range of contexts, such as:\n- building page hierarchy,\n- helping users scan large chunks of text,\n- providing a title to a page or piece of content,\n-as subheadings or eyebrow headings, where there is still only one H1 tag per page (as per Accessibility requirements).\n\nOur heading styles are consistently bold, to better address the visual hierarchy.",
          "type": "text"
        },
        "title": {
          "value": "Headings",
          "type": "text"
        }
      },
      "weight": {
        "description": {
          "value": "Supported font weights",
          "type": "text"
        },
        "title": {
          "value": "Font-Weights",
          "type": "text"
        }
      },
      "link": {
        "description": {
          "value": "Links can be used to display a link to other pages.",
          "type": "text"
        },
        "title": {
          "value": "Link",
          "type": "text"
        }
      }
    },
    "templates": {
      "application-shell": {
        "title": {
          "value": "Application Shell",
          "type": "text"
        },
        "description": {
          "value": "Description for application shell",
          "type": "text"
        }
      },
      "contact-form": {
        "title": {
          "value": "Forms",
          "type": "text"
        },
        "description": {
          "value": "Forms usually contain form components such as checkboxes, selects, input fields, radio buttons, toggle switches and more. \nClear and simple forms help prevent user confusion and incorrect data submission. \n\nForms should be designed in columns as this improves scanability. One-column layout is preferred, but use two or more column layouts when there are too many components to fit in an area of the page.\n\nForms can be simple or complex, and may be presented as dedicated pages, side panels, or dialogs depending on the use case and the situation.",
          "type": "text"
        }
      },
      "templates": {
        "title": {
          "value": "Templates",
          "type": "text"
        },
        "description": {
          "value": "Contact Form",
          "type": "text"
        }
      },
      "table": {
        "title": {
          "value": "Table",
          "type": "text"
        },
        "description": {
          "value": "These examples demonstrate the usage of the syn-table-cell component in various contexts. The examples are intended solely for illustrating how syn-table-cell can be used to style tables.",
          "type": "text"
        }
      },
      "footer": {
        "title": {
          "value": "Footer",
          "type": "text"
        },
        "description": {
<<<<<<< HEAD
          "value": "The footer is the area located at the bottom of the application window, below the content area.\n\nThe footer may contain one or more links pointing to legal information items as well as a copyright symbol and current year. The standard links can include things like:\n- Imprint (e.g. https://www.sick.com/imprint)\n- Terms and conditions (e.g. https://www.sick.com/tac)\n- Terms of use (e.g. https://www.sick.com/terms-of-use)\n- Data protection (e.g. https://www.sick.com/dataprotection)\n\nIf a footer is not required or desired, ensure that all legally required links are placed elsewhere in your application, depending on legal requirements.\n\nFor example, you can: add an info icon (or similar element) to your header and display the necessary information in a dropdown menu. Alternatively, create a dedicated navigation entry to house the required legal links.\n\nThe footer links can be placed on any background color. If you need a more compact version of the footer, adjust the top and bottom margins from spacing.large (24px) to spacing.medium (16px).",
=======
          "value": "The footer is the area located at the bottom of the application window, below the content area.\n\nThe footer may contain one or more links pointing to legal information items as well as a copyright symbol and current year. The standard links can include things like:\n- Imprint (e.g. https://www.sick.com/imprint)\n- Terms and conditions (e.g. https://www.sick.com/tac)\n- Terms of use (e.g. https://www.sick.com/terms-of-use)\n- Data protection (e.g. https://www.sick.com/dataprotection)\n\nIf you don't want to use the links in the footer, please make sure to include the legal required links somewhere else.\n\nThe footer links can be placed on any background color. If you need a more compact version of the footer, simply adjust the top and bottom margins from spacing.large (24px) to spacing.medium (16px).",
          "type": "text"
        }
      },
      "link-list": {
        "title": {
          "value": "Link list",
          "type": "text"
        },
        "description": {
          "value": "These examples demonstrate the usage of syn-link in simple grouping contexts: Horizontal and Vertical alignment.",
          "type": "text"
        }
      },
      "tag": {
        "title": {
          "value": "Tag",
          "type": "text"
        },
        "description": {
          "value": "These examples demonstrate the usage of syn-tag in various contexts: In combination with multiple filters and within a standalone tag group.",
>>>>>>> 69f8e7a1
          "type": "text"
        }
      }
    },
    "nav-item": {
      "default": {
        "title": {
          "value": "Navigation Item",
          "type": "text"
        },
        "description": {
          "value": "The navigation item is used to trigger page switches.",
          "type": "text"
        }
      },
      "labels": {
        "title": {
          "value": "Labels",
          "type": "text"
        },
        "description": {
          "value": "Use the label attribute to change the content of a navigation item.",
          "type": "text"
        }
      },
      "current": {
        "title": {
          "value": "Current",
          "type": "text"
        },
        "description": {
          "value": "The current attribute provides the user feedback about which of the navigation elements is currently selected.",
          "type": "text"
        }
      },
      "focus": {
        "title": {
          "value": "Focus",
          "type": "text"
        },
        "description": {
          "value": "The focus event gives the user feedback that the Navigation Item has been focused by the keyboard interaction or active click from the user.",
          "type": "text"
        }
      },
      "nav-horizontal": {
        "title": {
          "value": "Horizontal Navigation",
          "type": "text"
        },
        "description": {
          "value": "Use the horizontal attribute to indicate that an element is used in a horizontal navigation. (The example shows it in combination with the current attribute, to indicate the difference.)",
          "type": "text"
        }
      },
      "prefix-suffix": {
        "title": {
          "value": "Prefix and suffix Slot",
          "type": "text"
        },
        "description": {
          "value": "Use the prefix and suffix slots to add e. g. icons or tags. If available the prefix slot will be shown in the rail navigation.",
          "type": "text"
        }
      },
      "children": {
        "title": {
          "value": "Children closed / open (vertical only)",
          "type": "text"
        },
        "description": {
          "value": "Use the *children attribute to indicate that a chevron should be shown. In development this will be handled automatically as soon as an element has children.\n\nNote:\nSince there should be no double use of functionality, a link cannot be mixed with an accordion behavior. The accordion always has priority, which means that if the href attribute is used at the same time as children, the link functionality is ignored and only the accordion behavior is provided.",
          "type": "text"
        }
      },
      "divider": {
        "title": {
          "value": "Divider",
          "type": "text"
        },
        "description": {
          "value": "Use the divider attribute to add a border at the top. This should be used for first level elements in vertical navigations.",
          "type": "text"
        }
      },
      "indentation": {
        "title": {
          "value": "Indentation",
          "type": "text"
        },
        "description": {
          "value": "Vertical navigation elements can be indented to indicate deeper navigation levels.",
          "type": "text"
        }
      },
      "disabled": {
        "title": {
          "value": "Disabled",
          "type": "text"
        },
        "description": {
          "value": "Use the disabled attribute to disable a navigation-item.",
          "type": "text"
        }
      }
    },
    "header": {
      "default": {
        "title": {
          "value": "Header",
          "type": "text"
        },
        "description": {
          "value": "The header is used to indicate the name of the app, provide important actions in a toolbar and a navigation.",
          "type": "text"
        }
      },
      "label": {
        "title": {
          "value": "Label",
          "type": "text"
        },
        "description": {
          "value": "Use the label attribute to change the app name.",
          "type": "text"
        }
      },
      "logo": {
        "title": {
          "value": "Logo",
          "type": "text"
        },
        "description": {
          "value": "Use the logo slot to change the app logo. Usually this is only needed in whitelabel solutions, when the SICK branding explicitly has to be hidden.",
          "type": "text"
        }
      },
      "focus": {
        "title": {
          "value": "Focus",
          "type": "text"
        },
        "description": {
          "value": "The focus event gives the user feedback that a link in the logo has been focused by the keyboard interaction and that the link is ready to be navigated to.",
          "type": "text"
        }
      },
      "options": {
        "title": {
          "value": "Meta Navigation",
          "type": "text"
        },
        "description": {
          "value": "Use the Meta Navigation slot to add additional functionalities to your application. Please be aware of the guidelines regarding the order of icons in the toolbar.\nImportant: The Options Menu doesn’t handle any responsive behaviour, e. g. if there is not enough space for all items in different screen sizes. You have to make sure yourself, that your app works correctly and e. g. move elements into the footer of the side navigation or inside a “more” button in the Options Menu.",
          "type": "text"
        }
      },
      "navigation": {
        "title": {
          "value": "Top Navigation",
          "type": "text"
        },
        "description": {
          "value": "Use the top navigation slot to add syn-navigation and horizontal syn-navigation-items.",
          "type": "text"
        }
      },
      "burger-menu": {
        "title": {
          "value": "Burger Menu",
          "type": "text"
        },
        "description": {
          "value": "Use the Burger Menu as trigger to open and close the Navigation. In the open state, the icon changes to a cancel icon. This will be hidden, if you use a rail navigation.",
          "type": "text"
        }
      }
    },
    "side-nav": {
      "default": {
        "title": {
          "value": "Side Navigation",
          "type": "text"
        },
        "description": {
          "value": "Side navigation lets the user navigate through the entire content of a product. It supports single or nested navigation levels.",
          "type": "text"
        }
      },
      "rail": {
        "title": {
          "value": "Rail",
          "type": "text"
        },
        "description": {
          "value": "Use the rail attribute to only show the prefix of navigation items. This will open on hover on the rail navigation, therefore the header doesn't have an burger-menu-icon.\nOn touch devices the navigation opens on click and shows an overlay to be closable.\n\nNote: The Rail is only an option if all Navigation Items on the first level have an Icon. If this is not the case you should use a burger navigation.",
          "type": "text"
        }
      },
      "footer": {
        "title": {
          "value": "Footer",
          "type": "text"
        },
        "description": {
          "value": "The Side navigation can have an optional bottom navigation \"slot\" to split up the navigation entries.\n\nPlease avoid having to many navigation entries (at the bottom) as it can massively influence the user experience.",
          "type": "text"
        }
      },
      "fixed": {
        "title": {
          "value": "Fixed Content",
          "type": "text"
        },
        "description": {
          "value": "Per default, the side navigation shows an overlay. This should always be the case, if the content of the app is not shrinking. This makes especially sense for applications, where you navigate to a place and stay there for a longer time.",
          "type": "text"
        }
      },
      "shrinking": {
        "title": {
          "value": "Shrinking Content",
          "type": "text"
        },
        "description": {
          "value": "For specific cases it might make sense to have the navigation open while still being able to interact with the app. This especially makes sense for cases where you switch a lot between areas to interact with an app.\n\nYou can decide yourself depending on your app and screen size, when it makes sense to omit the overlay and shrink the content.\n\nThis should never be used in combination with a Rail navigation, as this would lead to too much friction on hover.",
          "type": "text"
        }
      },
      "indentation": {
        "title": {
          "value": "Indentation",
          "type": "text"
        },
        "description": {
          "value": "The different levels of navigation can be organized using the indention. The current status of a page shows the user directly which page they are browsing.",
          "type": "text"
        }
      }
    },
    "table": {
      "default": {
        "title": {
          "value": "Table-cell",
          "type": "text"
        },
        "description": {
          "value": "The syn-table-cell component offers basic styling for table cells. A table can be created by combining several cell components into columns and rows.\n\n DEV: Instead of a component we have multiple classes, to apply the table styling. More complex tables, such as applying the shadow styling and adding scrolling behavior, require additional CSS and JavaScript Code. See the table templates for examples.",
          "type": "text"
        }
      },
      "header": {
        "title": {
          "value": "Header",
          "type": "text"
        },
        "description": {
          "value": "Use the cell header attribute to help the user identify the top of the table. Table header can be used as column header and row Header, but not at the same time.",
          "type": "text"
        }
      },
      "alternating": {
        "title": {
          "value": "Alternating",
          "type": "text"
        },
        "description": {
          "value": "The alternating attribute helps the user to visually separate the rows, even when scrolling horizontally, and helps to compare the data.",
          "type": "text"
        }
      },
      "border": {
        "title": {
          "value": "Border",
          "type": "text"
        },
        "description": {
          "value": "Use the border attribute to define different borders in a cell. Borders can also be combined.",
          "type": "text"
        }
      },
      "scroll": {
        "title": {
          "value": "Scrolling Behaviour",
          "type": "text"
        },
        "description": {
          "value": "If the table contains a scrolling behavior the table cell gets a shadow.",
          "type": "text"
        }
      }
    },
    "combobox": {
      "default": {
        "title": {
          "value": "Combobox",
          "type": "text"
        },
        "description": {
          "value": "The combobox suggests items based on the user input.",
          "type": "text"
        }
      },
      "label": {
        "title": {
          "value": "Labels",
          "type": "text"
        },
        "description": {
          "value": "Use the label attribute to give the combobox an accessible label. For labels that contain HTML, use the label slot instead.",
          "type": "text"
        }
      },
      "help-text": {
        "title": {
          "value": "Help Text",
          "type": "text"
        },
        "description": {
          "value": "Add descriptive help text to a combobox with the help-text attribute. For help texts that contain HTML, use the help-text slot instead.",
          "type": "text"
        }
      },
      "placeholder": {
        "title": {
          "value": "Placeholder",
          "type": "text"
        },
        "description": {
          "value": "Use the placeholder attribute to add a placeholder.",
          "type": "text"
        }
      },
      "focus": {
        "title": {
          "value": "Focus / Active",
          "type": "text"
        },
        "description": {
          "value": "The focus attribute provides feedback to the users, informing them that the combobox component is ready for use.",
          "type": "text"
        }
      },
      "simple": {
        "title": {
          "value": "Simple suggests",
          "type": "text"
        },
        "description": {
          "value": "A simple suggestions list shows the user a filtered list.",
          "type": "text"
        }
      },
      "highlight": {
        "title": {
          "value": "Highlight Query",
          "type": "text"
        },
        "description": {
          "value": "The filtered options shown in the list can be customized by passing a function to the getOption property. Your function can return a string of HTML, a Lit Template, or an HTMLElement. The getOption() function will be called for each option. The first argument is an <syn-option> element and the second argument is the query string.\n\nRemember that the options are rendered in a shadow root. To style them, you can use the style attribute in your template or you can add your own parts and target them with the ::part() selector.\n\n **Note:** Be sure you trust the content you are outputting! Passing unsanitized user input to getOption() can result in XSS vulnerabilities.",
          "type": "text"
        }
      },
      "grouping": {
        "title": {
          "value": "Grouping Query",
          "type": "text"
        },
        "description": {
          "value": "Use <syn-optgroup> to group <syn-option>`s visually.",
          "type": "text"
        }
      },
      "container-height": {
        "title": {
          "value": "Suggestion Container Height",
          "type": "text"
        },
        "description": {
          "value": "The height of the filtered options list can be customized by setting the `max-height` on the `listbox` part of the combobox.",
          "type": "text"
        }
      },
      "clearable": {
        "title": {
          "value": "Clearable",
          "type": "text"
        },
        "description": {
          "value": "Add the clearable attribute to add a clear button when the combobox has content.",
          "type": "text"
        }
      },
      "disabled": {
        "title": {
          "value": "Disabled",
          "type": "text"
        },
        "description": {
          "value": "Use the disabled attribute to disable a combobox.",
          "type": "text"
        }
      },
      "size": {
        "title": {
          "value": "Sizes",
          "type": "text"
        },
        "description": {
          "value": "Use the size attribute to change a combobox size.",
          "type": "text"
        }
      },
      "invalid": {
        "title": {
          "value": "Invalid",
          "type": "text"
        },
        "description": {
          "value": "The invalid status is used to warn the user that the combobox is invalid. For example, if the entry is mandatory.",
          "type": "text"
        }
      },
      "preffix-sufffix": {
        "title": {
          "value": "Prefix Suffix Text and Icons",
          "type": "text"
        },
        "description": {
          "value": "Use the prefix and suffix slots to add text and icons.",
          "type": "text"
        }
      },
      "async-options": {
        "title": {
          "value": "Async Options",
          "type": "text"
        },
        "description": {
          "value": "It is possible to add options dynamically to the combobox e.g. if the option values need to be fetched asynchronously from a remote server or API.",
          "type": "text"
        }
      },
      "custom-filter": {
        "title": {
          "value": "Custom filter",
          "type": "text"
        },
        "description": {
          "value": "A custom filter can be applied by passing a filter function to the `filter` property. This filter() function will be called for each option. The first argument is an <syn-option> element and the second argument is the query string.",
          "type": "text"
        }
      }
    }
  },
  "assets": {
    "sick-logo": {
      "description": {
        "value": "The logo represents the company and forms the core of the brand identity. Therefore, the logo has a very special meaning in communication: It is always in a prominent position and retains its absolute independence in all applications. The logo is always used as original graphic. It may not be changed or translated.",
        "type": "text"
      },
      "title": {
        "value": "SICK Logo",
        "type": "text"
      }
    },
    "material-icons": {
      "description": {
        "value": "Icons are small standard symbols that are primarily used in screen design. Due to their intended use, the icons must be recognizable min size of 16 x 16 pixels.\n\nIf you need to create a new icon, you have to follow the Material Icons Guide. Please also inform the Synergy design system team, so we can include this icon to prevent duplicates.",
        "type": "text"
      },
      "title": {
        "value": "Material Icons",
        "type": "text"
      }
    },
    "system-icons": {
      "description": {
        "value": "The system-icons contain only a small subset of icons that are used internally by Synergy components.\nEach icon wraps the original icon in an own component.\nThe names are aligned with dev and could deviate from Material Icons.",
        "type": "text"
      },
      "title": {
        "value": "System Icons",
        "type": "text"
      }
    }
  },
  "tokens": {
    "border-radius": {
      "description": {
        "value": "Border radius tokens are used to give sharp edges a more subtle, rounded effect. In general, rounding in SICK user interfaces should be avoided and only used in carefully considered cases. The following points provide some guidance for when and how rounding may be appropriate.\n\nPurpose and usage:\n\nThe use of rounding in UI design should primarily serve a functional purpose, enhancing user experience and visual hierarchy.\nRounding should be applied judiciously, considering both aesthetic appeal and usability.\nRounding should only be applied to selected components where it enhances clarity, visual distinction, or interaction affordance.\nAvoid excessive rounding, which can compromise clarity and readability.\nRounding Tokens:\n\n4px: Suitable for compact elements typically nested within another element (e.g. tags within select component).\n8px: Ideal for container elements like cards, aiding in visually distinguishing multiple containers from one another.\nFull roundings: Reserved for status elements like badges, offering a distinct visual cue to draw attention.\n\nFor any questions or uncertainties, feel free to reach out to the team for clarification and support.",
        "type": "text"
      },
      "title": {
        "value": "Border radius",
        "type": "text"
      }
    },
    "border-width": {
      "description": {
        "value": "The border is primarily used to outline the frame of a component or to structure content. The border color varies depending on the component and context, but the width stays constant.",
        "type": "text"
      },
      "title": {
        "value": "Border width",
        "type": "text"
      }
    },
    "color": {
      "description": {
        "value": "Color tokens help maintain consistent use of color throughout our products.",
        "type": "text"
      },
      "title": {
        "value": "Color Tokens",
        "type": "text"
      },
      "light": {
        "description": {
          "value": "Our light theme is the default theme for all applications",
          "type": "text"
        },
        "title": {
          "value": "Colors / light",
          "type": "text"
        }
      },
      "dark": {
        "description": {
          "value": "Use the dark theme as a low-light UI that displays mostly dark surfaces.",
          "type": "text"
        },
        "title": {
          "value": "Colors / dark",
          "type": "text"
        }
      },
      "semantic": {
        "description": {
          "value": "Semantic color information for general or specific components.",
          "type": "text"
        },
        "title": {
          "value": "Semantic colors",
          "type": "text"
        },
        "text": {
          "description": {
            "value": "Primary color used for text within the application",
            "type": "text"
          },
          "title": {
            "value": "Text colors",
            "type": "text"
          }
        },
        "link": {
          "description": {
            "value": "Default color used for links within the application",
            "type": "text"
          },
          "title": {
            "value": "Link colors",
            "type": "text"
          }
        }
      }
    },
    "shadow": {
      "description": {
        "value": "Shadow and elevation tokens are used to give elements the appearance of being raised off the page.",
        "type": "text"
      },
      "title": {
        "value": "Shadow and elevation",
        "type": "text"
      }
    },
    "spacing": {
      "description": {
        "value": "Spacing tokens are used to provide consistent spacing between content in your app.",
        "type": "text"
      },
      "title": {
        "value": "Spacing",
        "type": "text"
      }
    },
    "transition": {
      "description": {
        "value": "Transition tokens are used to provide consistent transitions throughout our applications.",
        "type": "text"
      },
      "title": {
        "value": "Transition Tokens",
        "type": "text"
      }
    },
    "typography": {
      "description": {
        "value": "Typography tokens are used to define typographic style of headings, body text, and UI components. They are used to maintain a consistent set of font styles throughout your app.",
        "type": "text"
      },
      "title": {
        "value": "Typography",
        "type": "text"
      },
      "text-styles": {
        "description": {
          "value": "The Synergy text styles are made up of two categories to cover the range of different needs in designs: Headings and Body / UI text.\n\nUnless explicitly mentioned otherwise in a component, Synergy recommends using sentence case capitalization throughout your applications.",
          "type": "text"
        },
        "title": {
          "value": "Text styles",
          "type": "text"
        },
        "headings": {
          "description": {
            "value": "Heading styles come in a range of sizes, and can be used in a range of contexts, such as:\nbuilding page hierarchy,\nhelping users scan large chunks of text,\nproviding a title to a page or piece of content,\nas subheadings or eyebrow headings, where there is still only one H1 tag per page (as per Accessibility requirements).\n\nOur heading styles are consistently bold, to better address the visual hierarchy.",
            "type": "text"
          },
          "title": {
            "value": "Headings",
            "type": "text"
          }
        },
        "body": {
          "description": {
            "value": "Body text is used for long-form content where a paragraph or multiple lines of text are required. Body text styles are optimized for reading as a large chunk of information through line height and paragraph spacing. Inline links sit within body text styles and inherit the same font values. \nUI text is text used in UI components and uses the same text stylings.\n\nThe default font size is medium (16 px). Synergy supports three additional font sizes for body copy.\nIt is also possible to format the text bold for certain text passages.",
            "type": "text"
          },
          "title": {
            "value": "Body and UI text",
            "type": "text"
          },
          "xsmall-title": {
            "value": "x-small",
            "type": "text"
          },
          "small-title": {
            "value": "small",
            "type": "text"
          },
          "medium-title": {
            "value": "medium",
            "type": "text"
          },
          "large-title": {
            "value": "large",
            "type": "text"
          }
        }
      },
      "font-family": {
        "description": {
          "value": "Synergy uses the open source typeface Open Sans for all elements, but system fonts can also be used.",
          "type": "text"
        },
        "title": {
          "value": "Font family",
          "type": "text"
        }
      }
    },
    "z-index": {
      "description": {
        "value": "Z-indexes are used to stack components in a logical manner.",
        "type": "text"
      },
      "title": {
        "value": "Z-Index Tokens",
        "type": "text"
      }
    },
    "opacity": {
      "description": {
        "value": "Opacity tokens apply transparency to an element.",
        "type": "text"
      },
      "title": {
        "value": "Opacity",
        "type": "text"
      }
    }
  },
  "frameworks": {
    "angular": {
      "description": {
        "value": "Tips for using Essential in your Angular app.",
        "type": "text"
      },
      "title": {
        "value": "Angular",
        "type": "text"
      }
    },
    "react": {
      "description": {
        "value": "Tips for using Essential in your React app.",
        "type": "text"
      },
      "title": {
        "value": "React",
        "type": "text"
      }
    },
    "vue-2": {
      "description": {
        "value": "Tips for using Essential in your Vue 2 app.",
        "type": "text"
      },
      "title": {
        "value": "Vue (version 2)",
        "type": "text"
      }
    },
    "vue": {
      "description": {
        "value": "Tips for using Essential in your Vue 3 app.",
        "type": "text"
      },
      "title": {
        "value": "Vue",
        "type": "text"
      }
    }
  },
  "getting-started": {
    "customizing": {
      "description": {
        "value": "Learn how to customize Essential through parts and custom properties.",
        "type": "text"
      },
      "title": {
        "value": "Customizing",
        "type": "text"
      }
    },
    "form-controls": {
      "description": {
        "value": "Some things to note about Essential and forms.",
        "type": "text"
      },
      "title": {
        "value": "Form Controls",
        "type": "text"
      }
    },
    "installation": {
      "description": {
        "value": "Choose the installation method that works best for you.",
        "type": "text"
      },
      "title": {
        "value": "Installation",
        "type": "text"
      }
    },
    "localization": {
      "description": {
        "value": "Discover how to localize Essential with minimal effort.",
        "type": "text"
      },
      "title": {
        "value": "Localization",
        "type": "text"
      }
    },
    "themes": {
      "description": {
        "value": "Everything you need to know about theming Essential.",
        "type": "text"
      },
      "title": {
        "value": "Themes",
        "type": "text"
      }
    },
    "usage": {
      "description": {
        "value": "Learn more about using custom elements.",
        "type": "text"
      },
      "title": {
        "value": "Usage",
        "type": "text"
      }
    }
  },
  "resources": {
    "accessibility": {
      "description": {
        "value": "Essential recognizes the need for all users to have undeterred access to the websites and applications that are created with it.",
        "type": "text"
      },
      "title": {
        "value": "Accessibility Commitment",
        "type": "text"
      }
    },
    "changelog": {
      "description": {
        "value": "Changes to each version of the project are documented here.",
        "type": "text"
      },
      "title": {
        "value": "Changelog",
        "type": "text"
      }
    },
    "community": {
      "description": {
        "value": "Essential has a growing community of designers and developers that are building amazing things with web components.",
        "type": "text"
      },
      "title": {
        "value": "Community",
        "type": "text"
      }
    },
    "contributing": {
      "description": {
        "value": "Essential is an open source project, meaning everyone can use it and contribute to its development.",
        "type": "text"
      },
      "title": {
        "value": "Contributing",
        "type": "text"
      }
    }
  },
  "tutorials": {
    "integrating-with-laravel": {
      "description": {
        "value": "This page explains how to integrate Essential with a Laravel app.",
        "type": "text"
      },
      "title": {
        "value": "Integrating with Laravel",
        "type": "text"
      }
    },
    "integrating-with-nextjs": {
      "description": {
        "value": "This page explains how to integrate Essential with a NextJS app.",
        "type": "text"
      },
      "title": {
        "value": "Integrating with NextJS",
        "type": "text"
      }
    },
    "integrating-with-rails": {
      "description": {
        "value": "This page explains how to integrate Essential with a Rails app.",
        "type": "text"
      },
      "title": {
        "value": "Integrating with Rails",
        "type": "text"
      }
    }
  }
}<|MERGE_RESOLUTION|>--- conflicted
+++ resolved
@@ -2899,9 +2899,6 @@
           "type": "text"
         },
         "description": {
-<<<<<<< HEAD
-          "value": "The footer is the area located at the bottom of the application window, below the content area.\n\nThe footer may contain one or more links pointing to legal information items as well as a copyright symbol and current year. The standard links can include things like:\n- Imprint (e.g. https://www.sick.com/imprint)\n- Terms and conditions (e.g. https://www.sick.com/tac)\n- Terms of use (e.g. https://www.sick.com/terms-of-use)\n- Data protection (e.g. https://www.sick.com/dataprotection)\n\nIf a footer is not required or desired, ensure that all legally required links are placed elsewhere in your application, depending on legal requirements.\n\nFor example, you can: add an info icon (or similar element) to your header and display the necessary information in a dropdown menu. Alternatively, create a dedicated navigation entry to house the required legal links.\n\nThe footer links can be placed on any background color. If you need a more compact version of the footer, adjust the top and bottom margins from spacing.large (24px) to spacing.medium (16px).",
-=======
           "value": "The footer is the area located at the bottom of the application window, below the content area.\n\nThe footer may contain one or more links pointing to legal information items as well as a copyright symbol and current year. The standard links can include things like:\n- Imprint (e.g. https://www.sick.com/imprint)\n- Terms and conditions (e.g. https://www.sick.com/tac)\n- Terms of use (e.g. https://www.sick.com/terms-of-use)\n- Data protection (e.g. https://www.sick.com/dataprotection)\n\nIf you don't want to use the links in the footer, please make sure to include the legal required links somewhere else.\n\nThe footer links can be placed on any background color. If you need a more compact version of the footer, simply adjust the top and bottom margins from spacing.large (24px) to spacing.medium (16px).",
           "type": "text"
         }
@@ -2923,7 +2920,6 @@
         },
         "description": {
           "value": "These examples demonstrate the usage of syn-tag in various contexts: In combination with multiple filters and within a standalone tag group.",
->>>>>>> 69f8e7a1
           "type": "text"
         }
       }
