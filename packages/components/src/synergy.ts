--- conflicted
+++ resolved
@@ -1,9 +1,6 @@
 // Components
 export { default as SynButton } from './components/button/button.js';
-<<<<<<< HEAD
-=======
 export { default as SynInput } from './components/input/input.js';
->>>>>>> 4f19a960
 export { default as SynTextarea } from './components/textarea/textarea.js';
 
 // Utilities
