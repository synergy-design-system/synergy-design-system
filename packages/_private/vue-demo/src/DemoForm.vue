--- conflicted
+++ resolved
@@ -51,10 +51,7 @@
 
 const formRef = ref<HTMLFormElement>();
 
-<<<<<<< HEAD
-=======
 // Custom formatter for donations
->>>>>>> d1c64df2
 const formatter = new Intl.NumberFormat('de-DE', {
   currency: 'EUR',
   maximumFractionDigits: 0,
@@ -262,13 +259,9 @@
         label="I would donate between"
         :max="6000"
         :min="0"
-        :tooltip-formatter="(value) => formatter.format(value)"
         name="donations"
         v-model="formData.donations"
-<<<<<<< HEAD
         :tooltipFormatter="(value: number) => formatter.format(value)"
-=======
->>>>>>> d1c64df2
       >
         <nav slot="ticks">
           <syn-range-tick>0 €</syn-range-tick>
