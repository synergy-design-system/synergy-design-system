{
  "author": {
    "name": "SICK Global UX Foundation",
    "url": "https://www.sick.com"
  },
  "description": "Angular wrappers for the Synergy Design System",
  "homepage": "https://synergy-design-system.github.io",
  "keywords": [
    "Angular Web Component Wrapper",
    "Angular Components",
    "Angular Design System",
    "Design System",
    "SDS",
    "Synergy Design System",
    "SICK",
    "SICK Design System"
  ],
  "license": "MIT",
  "name": "@synergy-design-system/angular",
  "repository": {
    "type": "git",
    "url": "https://github.com/synergy-design-system/synergy-design-system.git",
    "directory": "packages/angular"
  },
<<<<<<< HEAD
  "version": "2.15.2",
  "scripts": {
    "_build": "ng-packagr -c tsconfig.lib.json"
  },
=======
  "version": "2.16.0",
>>>>>>> 1bf3ef73
  "peerDependencies": {
    "@angular/core": "^16.2.12 || ^17.0.0 || ^18.0.0 || ^19.0.0",
    "@angular/forms": "^16.2.12 || ^17.0.0 || ^18.0.0 || ^19.0.0",
    "@synergy-design-system/components": "workspace:^",
    "@synergy-design-system/tokens": "workspace:^"
  },
  "devDependencies": {
    "@angular/core": "^19.0.0",
    "@angular/forms": "^19.0.0",
    "@synergy-design-system/components": "workspace:*",
    "ng-packagr": "^19.0.1",
    "tslib": "^2.8.1",
    "typescript": "^5.6.0"
  },
  "publishConfig": {
    "directory": "dist"
  },
  "exports": {
    "./components/*": {
      "types": "./components/*/index.d.ts"
    },
    "./modules/*": {
      "types": "./modules/*/index.d.ts"
    },
    "./directives/*": {
      "types": "./directives/*/index.d.ts"
    }
  },
  "sideEffects": true
}<|MERGE_RESOLUTION|>--- conflicted
+++ resolved
@@ -22,14 +22,10 @@
     "url": "https://github.com/synergy-design-system/synergy-design-system.git",
     "directory": "packages/angular"
   },
-<<<<<<< HEAD
-  "version": "2.15.2",
+  "version": "2.16.0",
   "scripts": {
     "_build": "ng-packagr -c tsconfig.lib.json"
   },
-=======
-  "version": "2.16.0",
->>>>>>> 1bf3ef73
   "peerDependencies": {
     "@angular/core": "^16.2.12 || ^17.0.0 || ^18.0.0 || ^19.0.0",
     "@angular/forms": "^16.2.12 || ^17.0.0 || ^18.0.0 || ^19.0.0",
