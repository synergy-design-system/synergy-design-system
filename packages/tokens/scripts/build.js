import { readFileSync } from 'fs';
import StyleDictionary from 'style-dictionary';
import { registerTransforms } from '@tokens-studio/sd-transforms';
<<<<<<< HEAD
import { calc, addColorName, addFallbackFonts, log, transformTokenNameForScss, transformTokenValueForScss, transformTokenValueForCss } from './transforms/index.js';
import { readFileSync } from 'fs';
=======
import {
  addColorName,
  addFallbackFonts,
  calc,
  log,
} from './transforms/index.js';
import { createCssVariablesForCss, createCssVariablesForScss } from './formats/index.js';
>>>>>>> ca1b47d1
import { addMissingTokens } from './add-missing-tokens.js';

const { author, name, version } = JSON.parse(readFileSync('./package.json'));

const config = {
  buildPath: './dist/',
  prefix: 'syn-',
  sourcePaths: [
    './src/figma-tokens/color/primitives.json',
    './src/figma-tokens/globals.json',
    './src/figma-tokens/semantic/*.json',
  ],
};

registerTransforms(StyleDictionary);
StyleDictionary.registerTransform(calc);
StyleDictionary.registerTransform(addColorName);
StyleDictionary.registerTransform(addFallbackFonts);
StyleDictionary.registerTransform(transformTokenNameForScss);
StyleDictionary.registerTransform(transformTokenValueForScss);
StyleDictionary.registerTransform(transformTokenValueForCss);
StyleDictionary.registerTransform(log);

// Sets up custom file header
StyleDictionary.registerFileHeader({
  fileHeader: (defaultMsg) => [
    `${name} version ${version}`,
    `${author.name}`,
    ...defaultMsg,
  ],
  name: 'syn/header',
});

['dark', 'light'].forEach((theme) => {
  StyleDictionary.extend({
    platforms: {
      css: {
        buildPath: `${config.buildPath}css/`,
        files: [
          {
            destination: `${theme}.css`,
            filter(token) { return !token.filePath.includes('primitive'); },
            format: 'css/variables',
            options: {
              fileHeader: 'syn/header',
              outputReferences: true,
            },
          },
        ],
        prefix: config.prefix,
        transforms: [
          'ts/descriptionToComment',
          'ts/size/px',
          'ts/opacity',
          'ts/size/lineheight',
          'ts/typography/fontWeight',
          'ts/resolveMath',
          'ts/size/css/letterspacing',
          'ts/typography/css/fontFamily',
          'ts/typography/css/shorthand',
          'ts/border/css/shorthand',
          'ts/shadow/css/shorthand',
          'ts/color/css/hexrgba',
          'ts/color/modifiers',
          'name/cti/kebab',
          'syn/add-color-name',
          'syn/add-fallback-fonts',
          'syn/transform-token-value-for-css'
        ],
      },
    },
    source: config.sourcePaths.concat(`./src/figma-tokens/color/${theme}.json`),
  }).buildAllPlatforms();
});

StyleDictionary.extend({
  platforms: {
    scss: {
      buildPath: `${config.buildPath}scss/`,
<<<<<<< HEAD
      files: [
        {
        destination: `tokens.scss`,
        filter(token) { return !token.filePath.includes('primitive') && !token.filePath.includes('dark') && !token.filePath.includes('_docs'); },
          format: 'scss/variables',
=======
      files: [{
        destination: 'tokens.scss',
        filter(token) {
          return !token.filePath.includes('primitive') && !token.filePath.includes('dark') && !token.filePath.includes('_docs');
        },
        format: 'syn/create-css-variables-for-scss',
>>>>>>> ca1b47d1
        options: {
          fileHeader: 'syn/header',
          outputReferences: true,
        },
      }],
      options: {
        themeable: true,
      },
      prefix: config.prefix,
      transforms: [
        'name/cti/kebab',
        'syn/add-color-name',
<<<<<<< HEAD
        'syn/transform-token-name-for-scss',
        'syn/transform-token-value-for-scss'
=======
>>>>>>> ca1b47d1
      ],
    },
  },
  source: ['./src/figma-tokens/**/*.json'],
}).buildAllPlatforms();

addMissingTokens('syn');<|MERGE_RESOLUTION|>--- conflicted
+++ resolved
@@ -1,18 +1,7 @@
 import { readFileSync } from 'fs';
 import StyleDictionary from 'style-dictionary';
 import { registerTransforms } from '@tokens-studio/sd-transforms';
-<<<<<<< HEAD
 import { calc, addColorName, addFallbackFonts, log, transformTokenNameForScss, transformTokenValueForScss, transformTokenValueForCss } from './transforms/index.js';
-import { readFileSync } from 'fs';
-=======
-import {
-  addColorName,
-  addFallbackFonts,
-  calc,
-  log,
-} from './transforms/index.js';
-import { createCssVariablesForCss, createCssVariablesForScss } from './formats/index.js';
->>>>>>> ca1b47d1
 import { addMissingTokens } from './add-missing-tokens.js';
 
 const { author, name, version } = JSON.parse(readFileSync('./package.json'));
@@ -92,20 +81,11 @@
   platforms: {
     scss: {
       buildPath: `${config.buildPath}scss/`,
-<<<<<<< HEAD
       files: [
         {
         destination: `tokens.scss`,
         filter(token) { return !token.filePath.includes('primitive') && !token.filePath.includes('dark') && !token.filePath.includes('_docs'); },
           format: 'scss/variables',
-=======
-      files: [{
-        destination: 'tokens.scss',
-        filter(token) {
-          return !token.filePath.includes('primitive') && !token.filePath.includes('dark') && !token.filePath.includes('_docs');
-        },
-        format: 'syn/create-css-variables-for-scss',
->>>>>>> ca1b47d1
         options: {
           fileHeader: 'syn/header',
           outputReferences: true,
@@ -118,11 +98,8 @@
       transforms: [
         'name/cti/kebab',
         'syn/add-color-name',
-<<<<<<< HEAD
         'syn/transform-token-name-for-scss',
         'syn/transform-token-value-for-scss'
-=======
->>>>>>> ca1b47d1
       ],
     },
   },
