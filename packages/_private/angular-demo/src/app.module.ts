import { NgModule } from '@angular/core';
import { BrowserModule } from '@angular/platform-browser';
import { ReactiveFormsModule } from '@angular/forms';
import {
  SynergyFormsModule,
  SynergyComponentsModule,
} from '@synergy-design-system/angular';
import { AppComponent } from './app.component';
import { Home } from './home/home.component';
import { DemoForm } from './demoform/demoform.component';
import { DemoFormValidate } from './demoformvalidate/demoformvalidate.component';
import { ThemeSwitchComponent } from './themeswitch/themeswitch.component';
import { SizeSwitchComponent } from './sizeswitch/sizeswitch.component';
import { AppRoutingModule } from './app-routing.module';
import {
  SynNavItemRouterLinkDirective,
  SynNavItemRouterLinkActiveDirective,
} from './directives';
import { DemoFieldSetModule } from './modules/demofieldset.module';

@NgModule({
  declarations: [
    Home,
    AppComponent,
    DemoForm,
    ThemeSwitchComponent,
  ],
  imports: [
    BrowserModule,
    AppRoutingModule,
    ReactiveFormsModule,
    SynergyComponentsModule,
    SynergyFormsModule,
    SynNavItemRouterLinkDirective,
    SynNavItemRouterLinkActiveDirective,
<<<<<<< HEAD
    SizeSwitchComponent,
],
=======
    DemoFormValidate,
    DemoFieldSetModule,
  ],
>>>>>>> 08c5865d
  providers: [],
  bootstrap: [AppComponent],
})
export class AppModule { }<|MERGE_RESOLUTION|>--- conflicted
+++ resolved
@@ -33,14 +33,10 @@
     SynergyFormsModule,
     SynNavItemRouterLinkDirective,
     SynNavItemRouterLinkActiveDirective,
-<<<<<<< HEAD
     SizeSwitchComponent,
-],
-=======
     DemoFormValidate,
     DemoFieldSetModule,
   ],
->>>>>>> 08c5865d
   providers: [],
   bootstrap: [AppComponent],
 })
