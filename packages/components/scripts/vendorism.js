--- conflicted
+++ resolved
@@ -7,11 +7,7 @@
 import { generateStorybookFile, updateVsCodeReadOnlyFiles } from './vendorism/index.js';
 import {
   vendorButton,
-<<<<<<< HEAD
-=======
-  vendorCustomElementsManifest,
   vendorDrawer,
->>>>>>> 76051778
   vendorIcon,
   vendorIconButton,
   vendorInput,
@@ -264,11 +260,7 @@
       },
       // specialized customizations
       vendorButton,
-<<<<<<< HEAD
-=======
-      vendorCustomElementsManifest,
       vendorDrawer,
->>>>>>> 76051778
       vendorIconButton,
       vendorIcon,
       vendorInput,
