--- conflicted
+++ resolved
@@ -41,7 +41,51 @@
 setSystemIconLibrary("sick2025");
 ```
 
-<<<<<<< HEAD
+#### New SICK 2025 icons
+
+The new SICK 2025 theme comes with an updated icon library that includes both outline and filled versions of icons. These icons are available in the `@synergy-design-system/assets` package and can be used with the `<syn-icon>` or `<syn-icon-button>` component.
+
+The new icon library provides two main styles:
+
+- **Outline icons**: These are the standard outlined icons, which are the default
+- **Filled icons**: These are filled versions of the same icons. The icons have the same name as the outline icons but with a suffix of `_fill`
+
+To use the new SICK 2025 icons in your application, you have several options:
+
+The outline and fill version can be used simultaneously.
+
+```html
+<!-- Outline version -->
+<syn-icon name="home"></syn-icon>
+
+<!-- Filled version -->
+<syn-icon name="home_fill"></syn-icon>
+```
+
+```javascript
+// Example vite config
+import { defineConfig } from "vite";
+import { viteStaticCopy } from "vite-plugin-static-copy";
+
+export default defineConfig({
+  plugins: [
+    viteStaticCopy({
+      targets: [
+        {
+          src: "node_modules/@synergy-design-system/assets/src/sick2025/outline/*",
+          dest: "./assets/icons/",
+        },
+        {
+          src: "node_modules/@synergy-design-system/assets/src/sick2025/fill/*",
+          dest: "./assets/icons/",
+        },
+      ],
+    }),
+  ],
+});
+```
+
+
 ### Tokens
 
 Synergy 3.0 introduces new CSS theme files that implement the updated SICK brand appearance:
@@ -89,51 +133,6 @@
      }
    };
    ```
-=======
-#### New SICK 2025 icons
-
-The new SICK 2025 theme comes with an updated icon library that includes both outline and filled versions of icons. These icons are available in the `@synergy-design-system/assets` package and can be used with the `<syn-icon>` or `<syn-icon-button>` component.
-
-The new icon library provides two main styles:
-
-- **Outline icons**: These are the standard outlined icons, which are the default
-- **Filled icons**: These are filled versions of the same icons. The icons have the same name as the outline icons but with a suffix of `_fill`
-
-To use the new SICK 2025 icons in your application, you have several options:
-
-The outline and fill version can be used simultaneously.
-
-```html
-<!-- Outline version -->
-<syn-icon name="home"></syn-icon>
-
-<!-- Filled version -->
-<syn-icon name="home_fill"></syn-icon>
-```
-
-```javascript
-// Example vite config
-import { defineConfig } from "vite";
-import { viteStaticCopy } from "vite-plugin-static-copy";
-
-export default defineConfig({
-  plugins: [
-    viteStaticCopy({
-      targets: [
-        {
-          src: "node_modules/@synergy-design-system/assets/src/sick2025/outline/*",
-          dest: "./assets/icons/",
-        },
-        {
-          src: "node_modules/@synergy-design-system/assets/src/sick2025/fill/*",
-          dest: "./assets/icons/",
-        },
-      ],
-    }),
-  ],
-});
-```
->>>>>>> 058b9ada
 
 ## Migration Steps
 
