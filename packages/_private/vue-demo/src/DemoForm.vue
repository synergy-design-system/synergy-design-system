--- conflicted
+++ resolved
@@ -5,11 +5,7 @@
   SynVueCheckbox,
   SynVueCombobox,
   SynVueDivider,
-<<<<<<< HEAD
-  SynVueIcon,
-=======
   SynVueFile,
->>>>>>> fd089e9d
   SynVueInput,
   SynVueOptgroup,
   SynVueOption,
