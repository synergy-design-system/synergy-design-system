{
  "author": {
    "name": "SICK Global UX Foundation",
    "url": "https://www.sick.com"
  },
  "dependencies": {
<<<<<<< HEAD
    "@sick-design-system/components": "workspace:^",
    "@sick-design-system/tokens": "workspace:^",
=======
    "@synergy-design-system/components": "workspace:^",
    "@synergy-design-system/tokens": "workspace:^",
>>>>>>> e89c7329
    "change-case": "^4.1.2",
    "material-icons": "^1.13.12"
  },
  "description": "Storybook demo for static assets and components of the Synergy Design System",
  "devDependencies": {
    "@geometricpanda/storybook-addon-badges": "^2.0.0",
    "@mariohamann/wc-storybook-helpers": "^1.3.3",
    "@storybook/addon-a11y": "^7.4.6",
    "@storybook/addon-essentials": "^7.4.6",
    "@storybook/addon-interactions": "^7.4.6",
    "@storybook/addon-links": "^7.4.6",
    "@storybook/blocks": "^7.4.6",
    "@storybook/manager-api": "^7.4.6",
    "@storybook/testing-library": "^0.2.2",
    "@storybook/theming": "^7.4.6",
    "@storybook/web-components": "^7.4.6",
    "@storybook/web-components-vite": "^7.4.6",
    "@synergy-design-system/eslint-config-sds": "workspace:^",
    "@synergy-design-system/stylelint-config-sds": "workspace:^",
    "eslint": "^8.51.0",
    "eslint-plugin-storybook": "^0.6.15",
    "html-format": "^1.1.2",
    "lit": "^3.0.0",
    "react": "^18.2.0",
    "react-dom": "^18.2.0",
    "storybook": "^7.4.6",
    "stylelint": "^15.10.3",
    "vite": "^4.4.11",
    "vite-plugin-cem": "^0.5.0",
    "vite-plugin-replace": "^0.1.1"
  },
  "files": [],
  "homepage": "https://github.com/SickDesignSystem/synergy/tree/main/packages/docs",
  "keywords": [
    "Storybook",
    "Design System Demo",
    "SDS",
    "Synergy Design System",
    "SICK",
    "SICK Design System"
  ],
  "license": "BSD-3-Clause",
  "name": "@synergy-design-system/docs",
  "repository": {
    "type": "git",
    "url": "https://github.com/SickDesignSystem/synergy.git",
    "directory": "packages/docs"
  },
  "scripts": {
    "build": "pnpm storybook:build",
    "lint:css": "stylelint \"src/**/*.{css,js,ts}\"",
    "lint:js": "eslint src",
    "lint": "pnpm run /^lint:.*/",
    "start": "storybook dev -p 6006",
    "storybook:run": "storybook dev -p 6006",
    "storybook:build": "storybook build"
  },
  "type": "module",
  "version": "0.1.0"
}<|MERGE_RESOLUTION|>--- conflicted
+++ resolved
@@ -4,13 +4,8 @@
     "url": "https://www.sick.com"
   },
   "dependencies": {
-<<<<<<< HEAD
-    "@sick-design-system/components": "workspace:^",
-    "@sick-design-system/tokens": "workspace:^",
-=======
     "@synergy-design-system/components": "workspace:^",
     "@synergy-design-system/tokens": "workspace:^",
->>>>>>> e89c7329
     "change-case": "^4.1.2",
     "material-icons": "^1.13.12"
   },
