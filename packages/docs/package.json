--- conflicted
+++ resolved
@@ -22,12 +22,8 @@
     "@storybook/web-components-vite": "^9.0.10",
     "@synergy-design-system/eslint-config-syn": "workspace:*",
     "@synergy-design-system/stylelint-config-syn": "workspace:*",
-<<<<<<< HEAD
-    "@types/react": "^18.3.20",
-=======
     "@types/react": "^19.1.8",
     "@wc-toolkit/storybook-helpers": "^1.1.4",
->>>>>>> f517aa42
     "chromatic": "^12.2.0",
     "comment-parser": "^1.4.1",
     "custom-elements-manifest": "^2.1.0",
