--- conflicted
+++ resolved
@@ -5,31 +5,13 @@
   },
   "dependencies": {
     "@open-wc/testing-helpers": "^3.0.0",
-<<<<<<< HEAD
-    "@storybook/test": "^8.0.8",
-=======
     "@storybook/test": "^8.0.9",
->>>>>>> 94c39616
     "@synergy-design-system/components": "workspace:*",
     "@synergy-design-system/tokens": "workspace:*",
     "change-case": "^5.4.4"
   },
   "description": "Storybook demo for static assets and components of the Synergy Design System",
   "devDependencies": {
-<<<<<<< HEAD
-    "@storybook/addon-a11y": "^8.0.8",
-    "@storybook/addon-designs": "^8.0.0",
-    "@storybook/addon-essentials": "^8.0.8",
-    "@storybook/addon-interactions": "^8.0.8",
-    "@storybook/addon-links": "^8.0.8",
-    "@storybook/addon-mdx-gfm": "^8.0.8",
-    "@storybook/addon-themes": "^8.0.8",
-    "@storybook/blocks": "^8.0.8",
-    "@storybook/manager-api": "^8.0.8",
-    "@storybook/theming": "^8.0.8",
-    "@storybook/web-components": "^8.0.8",
-    "@storybook/web-components-vite": "^8.0.8",
-=======
     "@storybook/addon-a11y": "^8.0.9",
     "@storybook/addon-designs": "^8.0.0",
     "@storybook/addon-essentials": "^8.0.9",
@@ -42,7 +24,6 @@
     "@storybook/theming": "^8.0.9",
     "@storybook/web-components": "^8.0.9",
     "@storybook/web-components-vite": "^8.0.9",
->>>>>>> 94c39616
     "@synergy-design-system/eslint-config-syn": "workspace:*",
     "@synergy-design-system/stylelint-config-syn": "workspace:*",
     "@types/react": "^18.2.79",
@@ -53,19 +34,11 @@
     "lit": "^3.1.3",
     "react": "^18.2.0",
     "react-dom": "^18.2.0",
-<<<<<<< HEAD
-    "storybook": "^8.0.8",
-    "stylelint": "^16.3.1",
-    "typescript": "^5.4.5",
-    "vite": "^5.2.9",
-    "vite-plugin-cem": "^0.7.0",
-=======
     "storybook": "^8.0.9",
     "stylelint": "^16.3.1",
     "typescript": "^5.4.5",
     "vite": "^5.2.10",
     "vite-plugin-cem": "^0.8.0",
->>>>>>> 94c39616
     "vite-plugin-replace": "^0.1.1",
     "wc-storybook-helpers": "^1.5.3"
   },
