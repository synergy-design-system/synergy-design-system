--- conflicted
+++ resolved
@@ -23,11 +23,7 @@
 - #10: Adjusted stories for new token structure
 - #17: Adjusted package.json author field
 - #22: Added Welcome page and colors
-<<<<<<< HEAD
-- #22: Added `@sick-design-system/tokens` Changelog and Readme, as well as color tokens
-=======
 - #22: Added `@synergy-design-system/design-tokens` Changelog and Readme, as well as color tokens
->>>>>>> 2f4b8fcd
 
 ### ✨ Features
 
