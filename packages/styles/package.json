{
  "author": {
    "name": "SICK Global UX Foundation",
    "url": "https://www.sick.com"
  },
  "description": "Utility classes and helpers for applications using the Synergy Design System",
  "exports": {
    ".": "./dist/index.css",
    "./package.json": "./package.json",
    "./*.css": "./dist/*.css"
  },
  "files": [
    "dist",
    "CHANGELOG.md",
    "README.md"
  ],
  "homepage": "https://synergy-design-system.github.io",
  "keywords": [
    "SDS",
    "SICK",
    "Synergy Design System",
    "CSS Utility Classes"
  ],
  "license": "MIT",
  "name": "@synergy-design-system/styles",
  "repository": {
    "type": "git",
    "url": "https://github.com/synergy-design-system/synergy-design-system.git",
    "directory": "packages/styles"
  },
  "scripts": {
    "start": "pnpm build",
    "build": "node build/index.js",
    "lint:css": "stylelint \"src/**/*.css\"",
    "lint:js": "eslint .",
    "lint": "pnpm run /^lint:.*/"
  },
  "type": "module",
  "version": "1.8.1",
  "devDependencies": {
    "@synergy-design-system/eslint-config-syn": "workspace:^",
    "@synergy-design-system/stylelint-config-syn": "workspace:^",
    "del": "^8.0.1",
    "eslint": "^8.57.1",
    "globby": "^14.1.0",
    "ora": "^8.2.0",
    "postcss": "^8.5.6",
    "postcss-cli": "^11.0.1",
    "postcss-header": "^3.0.3",
    "postcss-import": "^16.1.1",
<<<<<<< HEAD
    "prettier": "^3.5.3",
    "stylelint": "^16.20.0"
=======
    "prettier": "^3.6.2",
    "semantic-release": "^19.0.5",
    "semantic-release-monorepo": "^7.0.8",
    "stylelint": "^16.24.0"
>>>>>>> 15dfa198
  },
  "peerDependencies": {
    "@synergy-design-system/tokens": "workspace:^"
  }
}<|MERGE_RESOLUTION|>--- conflicted
+++ resolved
@@ -48,15 +48,8 @@
     "postcss-cli": "^11.0.1",
     "postcss-header": "^3.0.3",
     "postcss-import": "^16.1.1",
-<<<<<<< HEAD
-    "prettier": "^3.5.3",
-    "stylelint": "^16.20.0"
-=======
     "prettier": "^3.6.2",
-    "semantic-release": "^19.0.5",
-    "semantic-release-monorepo": "^7.0.8",
     "stylelint": "^16.24.0"
->>>>>>> 15dfa198
   },
   "peerDependencies": {
     "@synergy-design-system/tokens": "workspace:^"
