{
  "components": {
    "accordion": {
      "default": {
        "title": {
          "value": "Accordion",
          "type": "text"
        },
        "description": {
          "value": "Accordion is a group of syn-details to show a brief summary and expand to show additional content.",
          "type": "text"
        }
      },
      "disabled": {
        "title": {
          "value": "Disabled",
          "type": "text"
        },
        "description": {
          "value": "Use the disable attribute to prevent the details from expanding.",
          "type": "text"
        }
      },
      "size": {
        "title": {
          "value": "Sizes",
          "type": "text"
        },
        "description": {
          "value": "Use the size attribute to change a detail’s size. The size attribute should not be mixed within an accordion",
          "type": "text"
        }
      },
      "grouping": {
        "title": {
          "value": "Grouping Details",
          "type": "text"
        },
        "description": {
          "value": "Set the `close-others` property to true to ensure only one detail is open at a time.",
          "type": "text"
        }
      },
      "contained": {
        "title": {
          "value": "Contained",
          "type": "text"
        },
        "description": {
          "value": "To give content more structure, you can use the property contained.",
          "type": "text"
        }
      },
      "focus": {
        "title": {
          "value": "Focus",
          "type": "text"
        },
        "description": {
          "value": "The focus event gives the user feedback that the detail has been focused by the keyboard interaction.",
          "type": "text"
        }
      }
    },
    "alert": {
      "default": {
        "description": {
          "value": "Alerts are used to display important messages inline or as toast notifications.",
          "type": "text"
        },
        "title": {
          "value": "Alert",
          "type": "text"
        }
      },
      "variants": {
        "title": {
          "value": "Variants",
          "type": "text"
        },
        "description": {
          "value": "Set the variant attribute to change the alert’s variant.",
          "type": "text"
        }
      },
      "closable": {
        "title": {
          "value": "Closable",
          "type": "text"
        },
        "description": {
          "value": "Add the closable attribute to show a close button that will hide the alert.",
          "type": "text"
        }
      },
      "without-icons": {
        "title": {
          "value": "Without Icons",
          "type": "text"
        },
        "description": {
          "value": "Icons are optional. Simply omit the icon slot if you don’t want them.",
          "type": "text"
        }
      },
      "duration": {
        "title": {
          "value": "Duration",
          "type": "text"
        },
        "description": {
          "value": "Set the duration attribute to automatically hide an alert after a period of time. This is useful for alerts that don’t require acknowledgement.",
          "type": "text"
        }
      },
      "toast-notifications": {
        "title": {
          "value": "Toast Notifications",
          "type": "text"
        },
        "description": {
          "value": "To display an alert as a toast notification, or “toast”, create the alert and call its toast() method. This will move the alert out of its position in the DOM and into the toast stack where it will be shown. Once dismissed, it will be removed from the DOM completely. To reuse a toast, store a reference to it and call toast() again later on.\n\nYou should always use the closable attribute so users can dismiss the notification. It’s also common to set a reasonable duration when the notification doesn’t require acknowledgement.",
          "type": "text"
        }
      },
      "creating-toasts-imperatively": {
        "title": {
          "value": "Creating Toasts Imperatively",
          "type": "text"
        },
        "description": {
          "value": "For convenience, you can create a utility that emits toast notifications with a function call rather than composing them in your HTML. To do this, generate the alert with JavaScript, append it to the body, and call the toast() method as shown in the example below.",
          "type": "text"
        }
      },
      "toast-stack": {
        "title": {
          "value": "The Toast Stack",
          "type": "text"
        },
        "description": {
          "value": "The toast stack is a fixed position singleton element created and managed internally by the alert component. It will be added and removed from the DOM as needed when toasts are shown. When more than one toast is visible, they will stack vertically in the toast stack.\n\nBy default, the toast stack is positioned at the top-right of the viewport. You can change its position by targeting .syn-toast-stack in your stylesheet. To make toasts appear at the top-left of the viewport, for example, use the following styles.",
          "type": "text"
        }
      }
    },
    "animated-image": {
      "description": {
        "value": "A component for displaying animated GIFs and WEBPs that play and pause on interaction.",
        "type": "text"
      },
      "title": {
        "value": "Animated Image",
        "type": "text"
      }
    },
    "animation": {
      "description": {
        "value": "Animate elements declaratively with nearly 100 baked-in presets, or roll your own with custom keyframes.",
        "type": "text"
      },
      "title": {
        "value": "Animation",
        "type": "text"
      }
    },
    "avatar": {
      "description": {
        "value": "Avatars are used to represent a person or object.",
        "type": "text"
      },
      "title": {
        "value": "Avatar",
        "type": "text"
      }
    },
    "badge": {
      "default": {
        "description": {
          "value": "Badges are used to draw attention and display statuses or counts.",
          "type": "text"
        },
        "title": {
          "value": "Badge",
          "type": "text"
        }
      },
      "variants": {
        "title": {
          "value": "Variants",
          "type": "text"
        },
        "description": {
          "value": "Set the variant attribute to change the badge’s variant.",
          "type": "text"
        }
      },
      "withButton": {
        "title": {
          "value": "With Buttons",
          "type": "text"
        },
        "description": {
          "value": "One of the most common use cases for badges is attaching them to buttons. \n\nDEV: To make this easier, badges will be automatically positioned at the top-right when they’re a child of a button.",
          "type": "text"
        }
      },
      "menu": {
        "title": {
          "value": "With Menu Items",
          "type": "text"
        },
        "description": {
          "value": "When including badges in menu items, use the suffix slot to make sure they’re aligned correctly.",
          "type": "text"
        }
      },
      "withEmptyContent": {
        "title": {
          "value": "With empty content",
          "type": "text"
        },
        "description": {
          "value": "Badges can be used without content to just show an status indicator.",
          "type": "text"
        }
      }
    },
    "breadcrumb-item": {
      "default": {
        "description": {
          "value": "Breadcrumb Items are used inside breadcrumbs to represent different links.",
          "type": "text"
        },
        "title": {
          "value": "Breadcrumb Item",
          "type": "text"
        }
      }
    },
    "breadcrumb": {
      "default": {
        "description": {
          "value": "Breadcrumbs provide a group of links so users can easily navigate a website's hierarchy. Breadcrumbs are usually placed before a page’s main content with the current page shown last to indicate the user’s position in the navigation.",
          "type": "text"
        },
        "title": {
          "value": "Breadcrumb",
          "type": "text"
        }
      },
      "links": {
        "title": {
          "value": "Breadcrumb Links",
          "type": "text"
        },
        "description": {
          "value": "By default, breadcrumb items are rendered as buttons so you can use them to navigate single-page applications. In this case, you’ll need to add event listeners to handle clicks.\n\nFor websites, you’ll probably want to use links instead. You can make any breadcrumb item a link by applying an href attribute to it. Now, when the user activates it, they’ll be taken to the corresponding page — no event listeners required.",
          "type": "text"
        }
      },
      "prefix": {
        "title": {
          "value": "Prefixes",
          "type": "text"
        },
        "description": {
          "value": "Use the prefix slot to add content before any breadcrumb item.",
          "type": "text"
        }
      },
      "suffix": {
        "title": {
          "value": "Suffixes",
          "type": "text"
        },
        "description": {
          "value": "Use the suffix slot to add content after any breadcrumb item.",
          "type": "text"
        }
      },
      "menu": {
        "title": {
          "value": "With Dropdowns",
          "type": "text"
        },
        "description": {
          "value": "Dropdown menus can be placed in a prefix or suffix slot to provide additional options.",
          "type": "text"
        }
      }
    },
    "button": {
      "default": {
        "description": {
          "value": "Buttons represent actions that are available to the user.",
          "type": "text"
        },
        "title": {
          "value": "Button",
          "type": "text"
        }
      },
      "variant": {
        "title": {
          "value": "Variants",
          "type": "text"
        },
        "description": {
          "value": "Use the variant attribute to set the button’s variant. Variants can be Filled, Outline and Text Buttons. Use the outline attribute to draw outlined buttons with transparent backgrounds. Use the text variant to create text buttons that share the same size as regular buttons but don’t have backgrounds or borders.",
          "type": "text"
        }
      },
      "size": {
        "title": {
          "value": "Sizes",
          "type": "text"
        },
        "description": {
          "value": "Use the size attribute to change a button’s size.",
          "type": "text"
        }
      },
      "link": {
        "title": {
          "value": "Link Buttons",
          "type": "text"
        },
        "description": {
          "value": "It’s often helpful to have a button that works like a link. This is possible by setting the href attribute, which will make the component render an <a> under the hood. This gives you all the default link behavior the browser provides (e.g. CMD/CTRL/SHIFT + CLICK) and exposes the target and download attributes.",
          "type": "text"
        }
      },
      "width": {
        "title": {
          "value": "Setting a Custom Width",
          "type": "text"
        },
        "description": {
          "value": "As expected, buttons can be given a custom width by setting the width attribute. This is useful for making buttons span the full width of their container on smaller screens.",
          "type": "text"
        }
      },
      "prefix-suffix": {
        "title": {
          "value": "Prefix and Suffix Icons.",
          "type": "text"
        },
        "description": {
          "value": "Use the prefix and suffix slots to add icons.",
          "type": "text"
        }
      },
      "caret": {
        "title": {
          "value": "Caret",
          "type": "text"
        },
        "description": {
          "value": "Use the caret attribute to add a dropdown indicator when a button will trigger a dropdown, menu, or popover.",
          "type": "text"
        }
      },
      "loading": {
        "title": {
          "value": "Loading",
          "type": "text"
        },
        "description": {
          "value": "Use the loading attribute to make a button busy. The width will remain the same as before, preventing adjacent elements from moving around. Clicks will be suppressed until the loading state is removed.",
          "type": "text"
        }
      },
      "disabled": {
        "title": {
          "value": "Disabled",
          "type": "text"
        },
        "description": {
          "value": "Use the disabled attribute to disable a button.",
          "type": "text"
        }
      },
      "focus": {
        "title": {
          "value": "Focus",
          "type": "text"
        },
        "description": {
          "value": "The focus event gives the user feedback that the Button has been focused by the keyboard interaction and that the button component is ready for use.",
          "type": "text"
        }
      },
      "icon-only": {
        "title": {
          "value": "Icon-only",
          "type": "text"
        },
        "description": {
          "value": "Insert just a single icon to use the same button style.",
          "type": "text"
        }
      }
    },
    "button-group": {
      "description": {
        "value": "Button groups can be used to group related buttons into sections.",
        "type": "text"
      },
      "title": {
        "value": "Button Group",
        "type": "text"
      }
    },
    "card": {
      "default": {
        "description": {
          "value": "Cards can be used to group related subjects in a container.",
          "type": "text"
        },
        "title": {
          "value": "Card",
          "type": "text"
        }
      },
      "basic-card": {
        "description": {
          "value": "Basic cards aren’t very exciting, but they can display any content you want them to.",
          "type": "text"
        },
        "title": {
          "value": "Basic Card",
          "type": "text"
        }
      },
      "with-header": {
        "description": {
          "value": "Headers can be used to display titles and more.",
          "type": "text"
        },
        "title": {
          "value": "Card with Header",
          "type": "text"
        }
      },
      "with-footer": {
        "description": {
          "value": "Footers can be used to display actions, summaries, or other relevant content.",
          "type": "text"
        },
        "title": {
          "value": "Card with Footer",
          "type": "text"
        }
      },
      "images": {
        "description": {
          "value": "Cards accept an image slot. The image is displayed atop the card and stretches to fit.",
          "type": "text"
        },
        "title": {
          "value": "Images",
          "type": "text"
        }
      },
      "sharp": {
        "title": {
          "value": "Sharp Card",
          "type": "text"
        },
        "description": {
          "value": "Use the sharp variant attribute for the Card to Use a different style.",
          "type": "text"
        }
      }
    },
    "carousel-item": {
      "description": {
        "value": "A carousel item represent a slide within a carousel.",
        "type": "text"
      },
      "title": {
        "value": "Carousel Item",
        "type": "text"
      }
    },
    "carousel": {
      "description": {
        "value": "Carousels display an arbitrary number of content slides along a horizontal or vertical axis.",
        "type": "text"
      },
      "title": {
        "value": "Carousel",
        "type": "text"
      }
    },
    "checkbox": {
      "default": {
        "description": {
          "value": "Checkboxes allow the user to toggle an option on or off.",
          "type": "text"
        },
        "title": {
          "value": "Checkbox",
          "type": "text"
        }
      },
      "checked": {
        "title": {
          "value": "Checked",
          "type": "text"
        },
        "description": {
          "value": "Use the checked attribute to activate the checkbox.",
          "type": "text"
        }
      },
      "indeterminate": {
        "title": {
          "value": "Indeterminate",
          "type": "text"
        },
        "description": {
          "value": "Use the indeterminate attribute to make the checkbox indeterminate.",
          "type": "text"
        }
      },
      "focus": {
        "title": {
          "value": "Focus",
          "type": "text"
        },
        "description": {
          "value": "The focus event gives the user feedback that the Checkbox has been focused by the keyboard interaction.",
          "type": "text"
        }
      },
      "disabled": {
        "title": {
          "value": "Disabled",
          "type": "text"
        },
        "description": {
          "value": "Use the disabled attribute to disable the checkbox.",
          "type": "text"
        }
      },
      "sizes": {
        "title": {
          "value": "Sizes",
          "type": "text"
        },
        "description": {
          "value": "Use the size attribute to change a checkbox’s size.",
          "type": "text"
        }
      },
      "invalid": {
        "title": {
          "value": "Invalid",
          "type": "text"
        },
        "description": {
          "value": "The invalid status is used to warn the user that the Checkbox is invalid. For example, if the check is mandatory and nothing has been checked.",
          "type": "text"
        }
      },
      "validity": {
        "title": {
          "value": "Custom Validity",
          "type": "text"
        },
        "description": {
          "value": "Use the setCustomValidity() method to set a custom validation message. This will prevent the form from submitting and make the browser display the error message you provide. To clear the error, call this function with an empty string.",
          "type": "text"
        }
      },
      "help-text": {
        "title": {
          "value": "Help Text",
          "type": "text"
        },
        "description": {
          "value": "Add descriptive help text to a switch with the help-text attribute. For help texts that contain HTML, use the help-text slot instead.",
          "type": "text"
        }
      }
    },
    "color-picker": {
      "description": {
        "value": "Color pickers allow the user to select a color.",
        "type": "text"
      },
      "title": {
        "value": "Color Picker",
        "type": "text"
      }
    },
    "copy-button": {
      "description": {
        "value": "Copies data to the clipboard when the user clicks the button.",
        "type": "text"
      },
      "title": {
        "value": "Copy Button",
        "type": "text"
      }
    },
    "details": {
      "default": {
        "description": {
          "value": "Details show a brief summary and expand to show additional content. If you want to group the details, we recommend that you use the syn-accordion component.",
          "type": "text"
        },
        "title": {
          "value": "Details",
          "type": "text"
        }
      },
      "disabled": {
        "title": {
          "value": "Disabled",
          "type": "text"
        },
        "description": {
          "value": "Use the disable attribute to prevent the details from expanding.",
          "type": "text"
        }
      },
      "size": {
        "title": {
          "value": "Sizes",
          "type": "text"
        },
        "description": {
          "value": "Use the size attribute to change a detail’s size.",
          "type": "text"
        }
      },
      "open": {
        "title": {
          "value": "Open",
          "type": "text"
        },
        "description": {
          "value": "Details show a brief summary and expand to show additional content.",
          "type": "text"
        }
      },
      "focus": {
        "title": {
          "value": "Focus",
          "type": "text"
        },
        "description": {
          "value": "The focus event gives the user feedback that the detail has been focused by the keyboard interaction.",
          "type": "text"
        }
      },
      "contained": {
        "title": {
          "value": "Contained",
          "type": "text"
        },
        "description": {
          "value": "To give content more structure, you can use the property contained.",
          "type": "text"
        }
      },
      "icon": {
        "title": {
          "value": "Prefix Icons",
          "type": "text"
        },
        "description": {
          "value": "Use the prefix Icon to prepend an icon to the details.",
          "type": "text"
        }
      }
    },
    "dialog": {
      "default": {
        "description": {
          "value": "Dialogs, sometimes called \"modals\", appear above the page and require the user's immediate attention.",
          "type": "text"
        },
        "title": {
          "value": "Dialog",
          "type": "text"
        }
      },
      "custom-width": {
        "title": {
          "value": "Custom Width",
          "type": "text"
        },
        "description": {
          "value": "Use the --width custom property to set the dialog’s width.",
          "type": "text"
        }
      },
      "scrolling": {
        "title": {
          "value": "Scrolling",
          "type": "text"
        },
        "description": {
          "value": "By design, a dialog’s height will never exceed that of the viewport. As such, dialogs will not scroll with the page ensuring the header and footer are always accessible to the user.",
          "type": "text"
        }
      },
      "header-actions": {
        "title": {
          "value": "Header Actions",
          "type": "text"
        },
        "description": {
          "value": "The header shows a functional close button by default. You can use the header-actions slot to add additional icon buttons if needed.",
          "type": "text"
        }
      },
      "prevent-closing": {
        "title": {
          "value": "Preventing the Dialog from Closing",
          "type": "text"
        },
        "description": {
          "value": "By default, dialogs will close when the user clicks the close button, clicks the overlay, or presses the Escape key. In most cases, the default behavior is the best behavior in terms of UX. However, there are situations where this may be undesirable, such as when data loss will occur.\n\nTo keep the dialog open in such cases, you can cancel the syn-request-close event. When canceled, the dialog will remain open and pulse briefly to draw the user’s attention to it.\n\nYou can use event.detail.source to determine what triggered the request to close. This example prevents the dialog from closing when the overlay is clicked, but allows the close button or Escape to dismiss it.",
          "type": "text"
        }
      },
      "focus": {
        "title": {
          "value": "Customizing Initial Focus",
          "type": "text"
        },
        "description": {
          "value": "By default, the dialog’s panel will gain focus when opened. This allows a subsequent tab press to focus on the first tabbable element in the dialog. If you want a different element to have focus, add the autofocus attribute to it as shown below.",
          "type": "text"
        }
      }
    },
    "divider": {
      "default": {
        "description": {
          "value": "Dividers are used to visually separate or group elements.",
          "type": "text"
        },
        "title": {
          "value": "Divider",
          "type": "text"
        }
      },
      "width": {
        "title": {
          "value": "Width",
          "type": "text"
        },
        "description": {
          "value": "Use the --width custom property to change the width of the divider.",
          "type": "text"
        }
      },
      "color": {
        "title": {
          "value": "Color",
          "type": "text"
        },
        "description": {
          "value": "Use the --color custom property to change the color of the divider.",
          "type": "text"
        }
      },
      "spacing": {
        "title": {
          "value": "Spacing",
          "type": "text"
        },
        "description": {
          "value": "Use the --spacing custom property to change the amount of space between the divider and it’s neighboring elements.",
          "type": "text"
        }
      },
      "vertical": {
        "title": {
          "value": "Vertical",
          "type": "text"
        },
        "description": {
          "value": "Add the vertical attribute to draw the divider in a vertical orientation. The divider will span the full height of its container. Vertical dividers work especially well inside of a flex container.",
          "type": "text"
        }
      }
    },
    "drawer": {
      "default": {
        "description": {
          "value": "Drawers slide in from a container to expose additional options and information.",
          "type": "text"
        },
        "title": {
          "value": "Drawer",
          "type": "text"
        }
      },
      "start": {
        "title": {
          "value": "Slide in From Start",
          "type": "text"
        },
        "description": {
          "value": "By default, drawers slide in from the end. To make the drawer slide in from the start, set the placement attribute to start.",
          "type": "text"
        }
      },
      "top": {
        "title": {
          "value": "Slide in From Top",
          "type": "text"
        },
        "description": {
          "value": "To make the drawer slide in from the top, set the placement attribute to top.",
          "type": "text"
        }
      },
      "bottom": {
        "title": {
          "value": "Slide in From Bottom",
          "type": "text"
        },
        "description": {
          "value": "To make the drawer slide in from the bottom, set the placement attribute to bottom.",
          "type": "text"
        }
      },
      "contained": {
        "title": {
          "value": "Contained to an Element",
          "type": "text"
        },
        "description": {
          "value": "By default, drawers slide out of their containing block, which is usually the viewport. To make a drawer slide out of a parent element, add the contained attribute to the drawer and apply position: relative to its parent.\n\nUnlike normal drawers, contained drawers are not modal. This means they do not show an overlay, they do not trap focus, and they are not dismissible with Escape. This is intentional to allow users to interact with elements outside of the drawer.",
          "type": "text"
        }
      },
      "size": {
        "title": {
          "value": "Custom Size",
          "type": "text"
        },
        "description": {
          "value": "Use the --size custom property to set the drawer’s size. This will be applied to the drawer’s width or height depending on its placement.",
          "type": "text"
        }
      },
      "scrolling": {
        "title": {
          "value": "Scrolling",
          "type": "text"
        },
        "description": {
          "value": "By design, a drawer’s height will never exceed 100% of its container. As such, drawers will not scroll with the page to ensure the header and footer are always accessible to the user.",
          "type": "text"
        }
      },
      "action": {
        "title": {
          "value": "Header Actions",
          "type": "text"
        },
        "description": {
          "value": "The header shows a functional close button by default. You can use the header-actions slot to add additional icon buttons if needed.",
          "type": "text"
        }
      },
      "closing": {
        "title": {
          "value": "Preventing the Drawer from Closing",
          "type": "text"
        },
        "description": {
          "value": "By default, drawers will close when the user clicks the close button, clicks the overlay, or presses the Escape key. In most cases, the default behavior is the best behavior in terms of UX. However, there are situations where this may be undesirable, such as when data loss will occur.\n\nTo keep the drawer open in such cases, you can cancel the syn-request-close event. When canceled, the drawer will remain open and pulse briefly to draw the user’s attention to it.\n\nYou can use event.detail.source to determine what triggered the request to close. This example prevents the drawer from closing when the overlay is clicked, but allows the close button or Escape to dismiss it.",
          "type": "text"
        }
      },
      "fokus": {
        "title": {
          "value": "Customizing Initial Focus",
          "type": "text"
        },
        "description": {
          "value": "By default, the drawer’s panel will gain focus when opened. This allows a subsequent tab press to focus on the first tabbable element in the drawer. If you want a different element to have focus, add the autofocus attribute to it as shown below.",
          "type": "text"
        }
      }
    },
    "dropdown": {
      "default": {
        "description": {
          "value": "Dropdowns expose additional content that “drops down” in a panel.Dropdowns consist of a trigger and a panel. By default, activating the trigger will expose the panel and interacting outside of the panel will close it.\n\nDropdowns are designed to work well with menus to provide a list of options the user can select from. However, dropdowns can also be used in lower-level applications (e.g. color picker). The API gives you complete control over showing, hiding, and positioning the panel.",
          "type": "text"
        },
        "title": {
          "value": "Dropdown",
          "type": "text"
        }
      },
      "selected": {
        "title": {
          "value": "Getting the Selected Item",
          "type": "text"
        },
        "description": {
          "value": "When dropdowns are used with menus, you can listen for the syn-select event to determine which menu item was selected. The menu item element will be exposed in event.detail.item. You can set value props to make it easier to identify commands. DEV: Alternatively, you can listen for the click event on individual menu items. Note that, using this approach, disabled menu items will still emit a click event.",
          "type": "text"
        }
      },
      "placement": {
        "title": {
          "value": "Placement",
          "type": "text"
        },
        "description": {
          "value": "The preferred placement of the dropdown can be set with the placement attribute. Note that the actual position may vary to ensure the panel remains in the viewport.",
          "type": "text"
        }
      },
      "distance": {
        "title": {
          "value": "Distance",
          "type": "text"
        },
        "description": {
          "value": "The distance from the panel to the trigger can be customized using the distance attribute. This value is specified in pixels.",
          "type": "text"
        }
      },
      "skidding": {
        "title": {
          "value": "Skidding",
          "type": "text"
        },
        "description": {
          "value": "The offset of the panel along the trigger can be customized using the skidding attribute. This value is specified in pixels.",
          "type": "text"
        }
      },
      "submenu": {
        "title": {
          "value": "Submenus",
          "type": "text"
        },
        "description": {
          "value": "To create a submenu, nest an <syn-menu slot=\"submenu\"> element in a menu item.",
          "type": "text"
        },
        "warning": {
          "value": "As a UX best practice, avoid using more than one level of submenus when possible.",
          "type": "text"
        }
      }
    },
    "file": {
      "default": {
        "title": {
          "value": "File",
          "type": "text"
        },
        "description": {
          "value": "File control is a component with which a user can select a local file. It shows the value of the selected file.",
          "type": "text"
        }
      },
      "label": {
        "title": {
          "value": "Labels",
          "type": "text"
        },
        "description": {
          "value": "Use the label attribute to give the file selector an accessible label. For labels that contain HTML, use the label slot instead.",
          "type": "text"
        }
      },
      "help-text": {
        "title": {
          "value": "Help Text",
          "type": "text"
        },
        "description": {
          "value": "Add descriptive help text to a file selector with the help-text attribute. For help texts that contain HTML, use the help-text slot instead.",
          "type": "text"
        }
      },
      "multiple": {
        "title": {
          "value": "Multiple",
          "type": "text"
        },
        "description": {
          "value": "Use the multiple attribute to allow the selection of multiple files.\n\nFigma only: Override the button/droparea and value text directly, to indicate that multiple files are uploaded (“file” -> “files”)",
          "type": "text"
        }
      },
      "hide-value": {
        "title": {
          "value": "Hide Value",
          "type": "text"
        },
        "description": {
          "value": "There might be situations, where you don’t want to show the selected value (e. g. when something is automatically uploading).",
          "type": "text"
        }
      },
      "disabled": {
        "title": {
          "value": "Disabled",
          "type": "text"
        },
        "description": {
          "value": "Use the disabled attribute to disable a file input.",
          "type": "text"
        }
      },
      "sizes": {
        "title": {
          "value": "Sizes",
          "type": "text"
        },
        "description": {
          "value": "Use the size attribute to change a file uploads size.",
          "type": "text"
        }
      },
      "droparea": {
        "title": {
          "value": "Droparea",
          "type": "text"
        },
        "description": {
          "value": "Use the droparea attribute to switch to a full-width button with a drop area.",
          "type": "text"
        }
      },
      "focus": {
        "title": {
          "value": "Focus / Active",
          "type": "text"
        },
        "description": {
          "value": "The focus event gives the user feedback that the Dropzone has been focused by the keyboard interaction and that the syn-file component is ready for use.",
          "type": "text"
        }
      },
      "invalid": {
        "title": {
          "value": "Invalid",
          "type": "text"
        },
        "description": {
          "value": "The invalid status is used to warn the user that the syn-file is invalid. For example, if the entry of text is mandatory and nothing has been entered or if a text has been entered that does not have the correct format.",
          "type": "text"
        }
      }
    },
    "format-bytes": {
      "description": {
        "value": "Formats a number as a human readable bytes value.",
        "type": "text"
      },
      "title": {
        "value": "Format Bytes",
        "type": "text"
      }
    },
    "format-date": {
      "description": {
        "value": "Formats a date/time using the specified locale and options.",
        "type": "text"
      },
      "title": {
        "value": "Format Date",
        "type": "text"
      }
    },
    "format-number": {
      "description": {
        "value": "Formats a number using the specified locale and options.",
        "type": "text"
      },
      "title": {
        "value": "Format Number",
        "type": "text"
      }
    },
    "prio-nav": {
      "default": {
        "description": {
          "value": "Priority navigation is supported as product navigation if required. This navigation layout provides a high level of findability and support so that users know where they are at all times and can ensure that they can easily reach their goals.\n\nNote: Please note that the priority navigation does not have a child menu navigation, if you want to have a child navigation, combine the priority navigation and the side navigation",
          "type": "text"
        },
        "title": {
          "value": "Priority Navigation",
          "type": "text"
        }
      },
      "priority-menu": {
        "description": {
          "value": "If there is not enough space, elements will move into a dropdown.",
          "type": "text"
        },
        "title": {
          "value": "Priority Menu",
          "type": "text"
        }
      }
    },
    "icon-button": {
      "default": {
        "description": {
          "value": "Icons buttons are simple, icon-only buttons that can be used for actions and in toolbars.\n\nFor a full list of icons that come bundled with Synergy, refer to the Assets.\n\n**Note:** To make the icon-button work in development, have a look at the icon documentation for how to set up the assets package.",
          "type": "text"
        },
        "title": {
          "value": "Icon Button",
          "type": "text"
        }
      },
      "sizes": {
        "title": {
          "value": "Sizes",
          "type": "text"
        },
        "description": {
          "value": "Use the size attribute to change a icon-button size.",
          "type": "text"
        }
      },
      "disabled": {
        "title": {
          "value": "Disabled",
          "type": "text"
        },
        "description": {
          "value": "Use the disabled attribute to disable the icon button.",
          "type": "text"
        }
      },
      "focus": {
        "title": {
          "value": "Focus",
          "type": "text"
        },
        "description": {
          "value": "The focus event gives the user feedback that the icon-button has been focused by the keyboard interaction.",
          "type": "text"
        }
      },
      "color": {
        "title": {
          "value": "Color",
          "type": "text"
        },
        "description": {
          "value": "The Icon button can have two color variants, Primary or Neutral Color.",
          "type": "text"
        }
      },
      "label": {
        "title": {
          "value": "Accessibility Label",
          "type": "text"
        },
        "description": {
          "value": "A description that gets read by assistive devices. For optimal accessibility, you have to include a label that describes what the icon button does.",
          "type": "text"
        }
      },
      "link": {
        "title": {
          "value": "Link Buttons",
          "type": "text"
        },
        "description": {
          "value": "It’s often helpful to have a button that works like a link. This is possible by setting the href attribute, which will make the component render an <a> under the hood. This gives you all the default link behavior the browser provides (e.g. CMD/CTRL/SHIFT + CLICK) and exposes the target and download attributes.",
          "type": "text"
        }
      }
    },
    "icon": {
      "description": {
        "value": "Icons are symbols that can be used to represent various options within an application.",
        "type": "text"
      },
      "title": {
        "value": "Icon",
        "type": "text"
      }
    },
    "image-comparer": {
      "description": {
        "value": "Compare visual differences between similar photos with a sliding panel.",
        "type": "text"
      },
      "title": {
        "value": "Image Comparer",
        "type": "text"
      }
    },
    "include": {
      "description": {
        "value": "Includes give you the power to embed external HTML files into the page.",
        "type": "text"
      },
      "title": {
        "value": "Include",
        "type": "text"
      }
    },
    "input": {
      "default": {
        "description": {
          "value": "Inputs collect data from the user.",
          "type": "text"
        },
        "title": {
          "value": "Input",
          "type": "text"
        }
      },
      "label": {
        "title": {
          "value": "Labels",
          "type": "text"
        },
        "description": {
          "value": "Use the label attribute to give the input an accessible label. For labels that contain HTML, use the label slot instead.",
          "type": "text"
        }
      },
      "help-text": {
        "title": {
          "value": "help-text",
          "type": "text"
        },
        "description": {
          "value": "Add descriptive help text to an input with the help-text attribute. For help texts that contain HTML, use the help-text slot instead.",
          "type": "text"
        }
      },
      "placeholder": {
        "title": {
          "value": "Placeholder",
          "type": "text"
        },
        "description": {
          "value": "Use the placeholder attribute to add a placeholder.",
          "type": "text"
        }
      },
      "clearable": {
        "title": {
          "value": "Clearable",
          "type": "text"
        },
        "description": {
          "value": "Add the clearable attribute to add a clear button when the input has content.",
          "type": "text"
        }
      },
      "password-toggle": {
        "title": {
          "value": "Toggle Password",
          "type": "text"
        },
        "description": {
          "value": "Add the password-toggle attribute to add a toggle button that will show the password when activated.",
          "type": "text"
        }
      },
      "readonly": {
        "title": {
          "value": "Read-only Inputs",
          "type": "text"
        },
        "description": {
          "value": "Add the read-only attribute to draw a read-only input.",
          "type": "text"
        }
      },
      "disabled": {
        "title": {
          "value": "Disabled",
          "type": "text"
        },
        "description": {
          "value": "Use the disabled attribute to disable an input.",
          "type": "text"
        }
      },
      "size": {
        "title": {
          "value": "Sizes",
          "type": "text"
        },
        "description": {
          "value": "Use the size attribute to change an input's size.",
          "type": "text"
        }
      },
      "prefix-suffix": {
        "title": {
          "value": "Prefix Suffix Text and Icons",
          "type": "text"
        },
        "description": {
          "value": "Use the prefix and suffix slots to add text and icons.",
          "type": "text"
        }
      },
      "focus": {
        "title": {
          "value": "Focus / Active",
          "type": "text"
        },
        "description": {
          "value": "The focus attribute provides feedback to the users, informing them that the input component is ready for use.",
          "type": "text"
        }
      },
      "invalid": {
        "title": {
          "value": "Invalid",
          "type": "text"
        },
        "description": {
          "value": "The invalid status is used to warn the user that the input is invalid. For example, if the entry of text is mandatory and nothing has been entered or if a text has been entered that does not have the correct format.",
          "type": "text"
        }
      },
      "stepper": {
        "title": {
          "value": "Stepper",
          "type": "text"
        },
        "description": {
          "value": "The Stepper (Input type number) attribute has additional step buttons at the right side for incrementing and decrementing values. It is ideal for situations where users need to adjust quantities or settings within a range.",
          "type": "text"
        }
      },
      "types": {
        "title": {
          "value": "Input Types",
          "type": "text"
        },
        "description": {
          "value": "The type attribute controls the type of input the browser renders.",
          "type": "text"
        }
      },
      "label-position": {
        "title": {
          "value": "Customizing Label Position",
          "type": "text"
        },
        "description": {
          "value": "Use to customize the way form controls are drawn. This example uses CSS grid to position the label to the left of the control, but the possible orientations are nearly endless. The same technique works for inputs, textareas, radio groups, and similar form controls.",
          "type": "text"
        }
      }
    },
    "link": {
      "disabled": {
        "title": {
          "value": "Disabled",
          "type": "text"
        },
        "description": {
          "value": "Use the disabled attribute to disable a Link.",
          "type": "text"
        }
      },
      "focus": {
        "title": {
          "value": "Focus",
          "type": "text"
        },
        "description": {
          "value": "The focus event gives the user feedback that the Link has been focused by the keyboard interaction.",
          "type": "text"
        }
      },
      "prefix-suffix-icons": {
        "title": {
          "value": "Prefix and Suffix Icons.",
          "type": "text"
        },
        "description": {
          "value": "Use the prefix and suffix slots to add icons.",
          "type": "text"
        }
      },
      "size": {
        "title": {
          "value": "Size",
          "type": "text"
        },
        "description": {
          "value": "Use the size attribute to change the Link size.",
          "type": "text"
        }
      },
      "inline": {
        "title": {
          "value": "Inline",
          "type": "text"
        },
        "description": {
          "value": "If a link is placed within body text, it only breaks if variant without icon is used. If an icon is needed, a line break applies, and the body text is placed above and below the link.",
          "type": "text"
        }
      },
      "quiet": {
        "title": {
          "value": "Quiet",
          "type": "text"
        },
        "description": {
          "value": "Use the Quiet attribute to have a low emphasis variant of a Link. This can be used if the link should not attract too much attention.",
          "type": "text"
        }
      }
    },
    "menu-item": {
      "default": {
        "description": {
          "value": "Menu items provide options for the user to pick from in a menu.",
          "type": "text"
        },
        "title": {
          "value": "Menu Item",
          "type": "text"
        }
      },
      "prefixsuffix": {
        "title": {
          "value": "Prefix and Suffix",
          "type": "text"
        },
        "description": {
          "value": "Add content to the start and end of menu items using the prefix and suffix slots.",
          "type": "text"
        }
      },
      "disabled": {
        "title": {
          "value": "Disabled",
          "type": "text"
        },
        "description": {
          "value": "Use the disabled attribute to disable an option and prevent it from being selected.",
          "type": "text"
        }
      },
      "loading": {
        "title": {
          "value": "Loading",
          "type": "text"
        },
        "description": {
          "value": "Use the loading attribute to indicate that a menu item is busy. Like a disabled menu item, clicks will be suppressed until the loading state is removed.",
          "type": "text"
        }
      },
      "checkbox": {
        "title": {
          "value": "Checkbox Menu Items",
          "type": "text"
        },
        "description": {
          "value": "Set the type attribute to checkbox to create a menu item that will toggle on and off when selected. You can use the checked attribute to set the initial state.\n\nCheckbox menu items are visually indistinguishable from regular menu items. Their ability to be toggled is primarily inferred from context, much like you’d find in the menu of a native app.",
          "type": "text"
        }
      },
      "selection": {
        "title": {
          "value": "Value & Selection",
          "type": "text"
        },
        "description": {
          "value": "The value attribute can be used to assign a hidden value, such as a unique identifier, to a menu item. When an item is selected, the syn-select event will be emitted and a reference to the item will be available at event.detail.item. You can use this reference to access the selected item’s value, its checked state, and more.",
          "type": "text"
        }
      }
    },
    "menu-label": {
      "default": {
        "description": {
          "value": "Menu labels are used to describe a group of menu items.",
          "type": "text"
        },
        "title": {
          "value": "Menu Label",
          "type": "text"
        }
      }
    },
    "menu": {
      "default": {
        "description": {
          "value": "Menus provide a list of options for the user to choose from.\n\nYou can use menu items, menu labels, and dividers to compose a menu. Menus support keyboard interactions, including type-to-select an option.",
          "type": "text"
        },
        "title": {
          "value": "Menu",
          "type": "text"
        },
        "info": {
          "value": "Menus are intended for system menus (dropdown menus, select menus, context menus, etc.). They should not be mistaken for navigation menus which serve a different purpose and have a different semantic meaning. If you’re building navigation, use <nav> and <a> elements instead.\n(Figma: syn-side-nav or syn-prio-nav)",
          "type": "text"
        },
        "warning": {
          "value": "Deviation between dev and design, For implementation reasons design nests the dropdown inside the menu, development the other way round",
          "type": "text"
        }
      },
      "dropdown": {
        "title": {
          "value": "In Dropdowns",
          "type": "text"
        },
        "description": {
          "value": "Menus work really well when used inside dropdowns.",
          "type": "text"
        }
      },
      "submenu": {
        "title": {
          "value": "Submenus",
          "type": "text"
        },
        "description": {
          "value": "To create a submenu, nest an <syn-menu slot=\"submenu\"> in any menu item.",
          "type": "text"
        },
        "warning": {
          "value": "As a UX best practice, avoid using more than one level of submenus when possible.",
          "type": "text"
        }
      }
    },
    "mutation-observer": {
      "description": {
        "value": "The Mutation Observer component offers a thin, declarative interface to the MutationObserver API.",
        "type": "text"
      },
      "title": {
        "value": "Mutation Observer",
        "type": "text"
      }
    },
    "option": {
      "default": {
        "description": {
          "value": "Options define the selectable items within various form controls such as select.",
          "type": "text"
        },
        "title": {
          "value": "Option",
          "type": "text"
        }
      },
      "disabled": {
        "title": {
          "value": "Disabled",
          "type": "text"
        },
        "description": {
          "value": "Use the disabled attribute to disable an option and prevent it from being selected.",
          "type": "text"
        }
      },
      "prefix-suffix": {
        "title": {
          "value": "Prefix and Suffix",
          "type": "text"
        },
        "description": {
          "value": "Add icons to the start and end of menu items using the prefix and suffix slots.",
          "type": "text"
        }
      }
    },
    "popup": {
      "default": {
        "description": {
          "value": "Popup is a utility that lets you declaratively anchor “popup” containers to another element.\nThis component’s name is inspired by <popup>. It uses Floating UI under the hood to provide a well-tested, lightweight, and fully declarative positioning utility for tooltips, dropdowns, and more.\n\nPopup doesn’t provide any styles — just positioning! The popup’s preferred placement, distance, and skidding (offset) can be configured using attributes. An arrow that points to the anchor can be shown and customized to your liking. Additional positioning options are available and described in more detail below.",
          "type": "text"
        },
        "title": {
          "value": "Popup",
          "type": "text"
        },
        "warning": {
          "value": "Popup is a low-level utility built specifically for positioning elements. Do not mistake it for a tooltip or similar because it does not facilitate an accessible experience! Almost every correct usage of <syn-popup> will involve building other components. It should rarely, if ever, occur directly in your HTML.\n\nFor all Figma Designers, please refer for this component in Storybook.",
          "type": "text"
        },
        "info": {
          "value": "A popup’s anchor should not be styled with display: contents since the coordinates will not be eligible for calculation. However, if the anchor is a <slot> element, popup will use the first assigned element as the anchor. This behavior allows other components to pass anchors through more easily via composition.",
          "type": "text"
        }
      }
    },
    "progress-bar": {
      "default": {
        "description": {
          "value": "Progress bars are used to show the status of an ongoing operation.",
          "type": "text"
        },
        "title": {
          "value": "Progress Bar",
          "type": "text"
        }
      },
      "labels": {
        "title": {
          "value": "Labels",
          "type": "text"
        },
        "description": {
          "value": "Use the `label` attribute to label the progress bar and tell assistive devices how to announce it.",
          "type": "text"
        }
      },
      "custom-height": {
        "title": {
          "value": "Custom Height",
          "type": "text"
        },
        "description": {
          "value": "Use the --height custom property to set the progress bar’s height.",
          "type": "text"
        }
      },
      "showing-values": {
        "title": {
          "value": "Showing Values",
          "type": "text"
        },
        "description": {
          "value": "Use the default slot to show a value.",
          "type": "text"
        }
      },
      "indeterminate": {
        "title": {
          "value": "Indeterminate",
          "type": "text"
        },
        "description": {
          "value": "The indeterminate attribute can be used to inform the user that the operation is pending, but its status cannot currently be determined. In this state, value is ignored and the label, if present, will not be shown.",
          "type": "text"
        }
      }
    },
    "progress-ring": {
      "default": {
        "description": {
          "value": "Progress rings are used to show the progress of a determinate operation in a circular fashion.",
          "type": "text"
        },
        "title": {
          "value": "Progress Ring",
          "type": "text"
        }
      },
      "size": {
        "title": {
          "value": "Size",
          "type": "text"
        },
        "description": {
          "value": "Use the --size custom property to set the diameter of the progress ring.",
          "type": "text"
        }
      },
      "track-indicator-width": {
        "title": {
          "value": "Track and Indicator Width",
          "type": "text"
        },
        "description": {
          "value": "Use the --track-width and --indicator-width custom properties to set the width of the progress ring’s track and indicator.",
          "type": "text"
        }
      },
      "color": {
        "titel": {
          "value": "Colors",
          "type": "text"
        },
        "description": {
          "value": "To change the color, use the --track-color and --indicator-color custom properties.",
          "type": "text"
        }
      },
      "labels": {
        "title": {
          "value": "Labels",
          "type": "text"
        },
        "description": {
          "value": "Use the label attribute to label the progress ring and tell assistive devices how to announce it.",
          "type": "text"
        }
      },
      "show-values": {
        "title": {
          "value": "Showing Values",
          "type": "text"
        },
        "description": {
          "value": "Use the default slot to show a label inside the progress ring. To display the value correctly, you should keep to a minimum width of 85 pixels.",
          "type": "text"
        }
      }
    },
    "qr-code": {
      "description": {
        "value": "Generates a QR code and renders it using the Canvas API.",
        "type": "text"
      },
      "title": {
        "value": "QR Code",
        "type": "text"
      }
    },
    "radio-button": {
      "description": {
        "value": "Radios buttons allow the user to select a single option from a group using a button-like control.",
        "type": "text"
      },
      "title": {
        "value": "Radio Button",
        "type": "text"
      }
    },
    "radio-group": {
      "default": {
        "description": {
          "value": "Radio groups are used to group multiple radios or radio buttons so they function as a single form control.",
          "type": "text"
        },
        "title": {
          "value": "Radio Group",
          "type": "text"
        }
      },
      "labels": {
        "title": {
          "value": "Labels",
          "type": "text"
        },
        "description": {
          "value": "Use the label attribute to give the radio-group an accessible label. For labels that contain HTML, use the label slot instead.",
          "type": "text"
        }
      },
      "help-text": {
        "title": {
          "value": "Help Text",
          "type": "text"
        },
        "description": {
          "value": "Add descriptive help text to a radio group with the help-text attribute. For help texts that contain HTML, use the help-text slot instead.",
          "type": "text"
        }
      },
      "disabled": {
        "title": {
          "value": "Disabling Options",
          "type": "text"
        },
        "description": {
          "value": "Radios and radio buttons can be disabled by adding the disabled attribute to the respective options inside the radio group.",
          "type": "text"
        }
      },
      "size": {
        "title": {
          "value": "Sizing Options",
          "type": "text"
        },
        "description": {
          "value": "The size of Radios and Radio Buttons will be determined by the Radio Group’s size attribute.",
          "type": "text"
        }
      },
      "required": {
        "title": {
          "value": "Validation",
          "type": "text"
        },
        "description": {
          "value": "Setting the required attribute to make selecting an option mandatory. If a value has not been selected, it will prevent the form from submitting and display an error message.",
          "type": "text"
        }
      },
      "setCustomValidity": {
        "title": {
          "value": "Custom Validity",
          "type": "text"
        },
        "description": {
          "value": "Use the setCustomValidity() method to set a custom validation message. This will prevent the form from submitting and make the browser display the error message you provide. To clear the error, call this function with an empty string.",
          "type": "text"
        }
      },
      "focus": {
        "title": {
          "value": "Focus",
          "type": "text"
        },
        "description": {
          "value": "The focus event gives the user feedback that one of the Checkboxes has been focused by the keyboard interaction.",
          "type": "text"
        }
      },
      "invalid": {
        "title": {
          "value": "Invalid",
          "type": "text"
        },
        "description": {
          "value": "The invalid status is used to warn the user that the Radio Group is invalid. For example, if the radio is mandatory and nothing has been checked.",
          "type": "text"
        }
      }
    },
    "range": {
      "default": {
        "description": {
          "value": "Ranges allow the user to select values within a given range using a thumb.",
          "type": "text"
        },
        "title": {
          "value": "Range",
          "type": "text"
        }
      },
      "labels": {
        "description": {
          "value": "Use the label attribute to give the range an accessible label. For labels that contain HTML, use the label slot instead.",
          "type": "text"
        },
        "title": {
          "value": "Labels",
          "type": "text"
        }
      },
      "help-text": {
        "description": {
          "value": "Add descriptive help text to a range with the help-text attribute. For help texts that contain HTML, use the help-text slot instead.",
          "type": "text"
        },
        "title": {
          "value": "Help Text",
          "type": "text"
        }
      },
      "focus": {
        "title": {
          "value": "Focus / Active",
          "type": "text"
        },
        "description": {
          "value": "The focus event gives the user feedback that the Range has been focused by the keyboard interaction or active click from the user.",
          "type": "text"
        }
      },
      "size": {
        "title": {
          "value": "Sizes",
          "type": "text"
        },
        "description": {
          "value": "Use the size attribute to change a range’s size.",
          "type": "text"
        }
      },
      "invalid": {
        "title": {
          "value": "Invalid",
          "type": "text"
        },
        "description": {
          "value": "The invalid status is used to warn the user that the input is invalid. As range validation is not supported by the browser, you will need to implement your own validation logic.",
          "type": "text"
        }
      },
      "disabled": {
        "description": {
          "value": "Use the disabled attribute to disable a range.",
          "type": "text"
        },
        "title": {
          "value": "Disabled",
          "type": "text"
        }
      },
      "prefix-suffix": {
        "description": {
          "value": "Add any element to the start and end of range items using the prefix and suffix slots.",
          "type": "text"
        },
        "title": {
          "value": "Prefix and Suffix",
          "type": "text"
        }
      },
      "custom-track-colors": {
        "description": {
          "value": "You can customize the active and inactive portions of the track using the --track-color-active and --track-color-inactive custom properties.",
          "type": "text"
        },
        "title": {
          "value": "Custom Track Colors",
          "type": "text"
        }
      },
      "custom-track-offset": {
        "description": {
          "value": "You can customize the initial offset of the active track using the --track-active-offset custom property.",
          "type": "text"
        },
        "title": {
          "value": "Custom Track Offset",
          "type": "text"
        }
      },
      "multi-knob": {
        "description": {
          "value": "You can add multiple range-thumbs to your range.",
          "type": "text"
        },
        "title": {
          "value": "Multi thumb",
          "type": "text"
        }
      },
      "multi-knob-restrict-movement": {
        "description": {
          "value": "You can prevent the thumbs from overlapping by listening to the provided `syn-move` event.",
          "type": "text"
        },
        "title": {
          "value": "Multi thumb with restricted movement",
          "type": "text"
        }
      },
      "ticks": {
        "default": {
          "description": {
            "value": "Use the ticks slot to insert ticks or groups with ticks to improve positioning.",
            "type": "text"
          },
          "title": {
            "value": "Ticks",
            "type": "text"
          }
        },
        "label": {
          "title": {
            "value": "Labels",
            "type": "text"
          },
          "description": {
            "value": "Use the default slot to give the tick a label.",
            "type": "text"
          }
        },
        "grouping": {
          "title": {
            "value": "Grouping",
            "type": "text"
          },
          "description": {
            "value": "Grouping multiple ticks can be used as a scale. This can be used for uneven distributions as well.",
            "type": "text"
          }
        },
        "subdivision": {
          "title": {
            "value": "Subdivision Ticks",
            "type": "text"
          },
          "description": {
            "value": "It is possible to divide the space between major ticks for finer scale readings.",
            "type": "text"
          }
        }
      },
      "tooltip-placement": {
        "description": {
          "value": "By default, the tooltip is shown on top. Set tooltip-placement to bottom to show it below the range.",
          "type": "text"
        },
        "title": {
          "value": "Tooltip Placement",
          "type": "text"
        }
      },
      "tooltip-disabled": {
        "description": {
          "value": "To disable the tooltip, set tooltip-placement to none.",
          "type": "text"
        },
        "title": {
          "value": "Disable the Tooltip",
          "type": "text"
        }
      },
      "tooltip-formatter": {
        "description": {
          "value": "You can change the tooltip’s content by setting the tooltipFormatter property to a function that accepts the range’s value as an argument.",
          "type": "text"
        },
        "title": {
          "value": "Custom Tooltip Formatter",
          "type": "text"
        }
      }
    },
    "rating": {
      "description": {
        "value": "Ratings give users a way to quickly view and provide feedback.",
        "type": "text"
      },
      "title": {
        "value": "Rating",
        "type": "text"
      }
    },
    "relative-time": {
      "description": {
        "value": "Outputs a localized time phrase relative to the current date and time.",
        "type": "text"
      },
      "title": {
        "value": "Relative Time",
        "type": "text"
      }
    },
    "resize-observer": {
      "description": {
        "value": "The Resize Observer component offers a thin, declarative interface to the ResizeObserver API.",
        "type": "text"
      },
      "title": {
        "value": "Resize Observer",
        "type": "text"
      }
    },
    "select": {
      "default": {
        "description": {
          "value": "Selects allow you to choose items from a menu of predefined options.",
          "type": "text"
        },
        "title": {
          "value": "Select",
          "type": "text"
        }
      },
      "labels": {
        "title": {
          "value": "Labels",
          "type": "text"
        },
        "description": {
          "value": "Use the label attribute to give the select an accessible label. For labels that contain HTML, use the label slot instead.",
          "type": "text"
        }
      },
      "help-text": {
        "title": {
          "value": "Help Text",
          "type": "text"
        },
        "description": {
          "value": "Add descriptive help text to a select with the help-text attribute. For help texts that contain HTML, use the help-text slot instead.",
          "type": "text"
        }
      },
      "clearable": {
        "title": {
          "value": "Clearable",
          "type": "text"
        },
        "description": {
          "value": "Use the clearable attribute to make the control clearable. The clear button only appears when an option is selected.",
          "type": "text"
        }
      },
      "disabled": {
        "title": {
          "value": "Disabled",
          "type": "text"
        },
        "description": {
          "value": "Use the disabled attribute to disable a select.",
          "type": "text"
        }
      },
      "multiple": {
        "title": {
          "value": "Multiple",
          "type": "text"
        },
        "description": {
          "value": "To allow multiple options to be selected, use the multiple attribute. It’s a good practice to use clearable when this option is enabled. To set multiple values at once, set value to a space-delimited list of values.",
          "type": "text"
        }
      },
      "initialvalue": {
        "title": {
          "value": "Setting Initial Values",
          "type": "text"
        },
        "description": {
          "value": "Use the value attribute to set the initial selection.\n\nWhen using multiple, the value attribute uses space-delimited values to select more than one option. Because of this, <syn-option> values cannot contain spaces. If you’re accessing the value property through Javascript, it will be an array.",
          "type": "text"
        }
      },
      "group": {
        "title": {
          "value": "Grouping Options",
          "type": "text"
        },
        "description": {
          "value": "Use <syn-optgroup> to group listbox items visually.",
          "type": "text"
        }
      },
      "size": {
        "title": {
          "value": "Sizes",
          "type": "text"
        },
        "description": {
          "value": "Use the size attribute to change a select’s size. Note that size does not apply to listbox options.",
          "type": "text"
        }
      },
      "prefix-suffix": {
        "title": {
          "value": "Prefix and Suffix Icons",
          "type": "text"
        },
        "description": {
          "value": "Use the prefix and suffix slots to add text and icons.",
          "type": "text"
        }
      },
      "gettag": {
        "title": {
          "value": "Custom Tags",
          "type": "text"
        },
        "description": {
          "value": "When multiple options can be selected, you can provide custom tags by passing a function to the getTag property. Your function can return a string of HTML, a Lit Template, or an HTMLElement. The getTag() function will be called for each option. The first argument is an <syn-option> element and the second argument is the tag’s index (its position in the tag list).\n\nRemember that custom tags are rendered in a shadow root. To style them, you can use the style attribute in your template or you can add your own parts and target them with the ::part() selector.",
          "type": "text"
        }
      },
      "placeholder": {
        "title": {
          "value": "Placeholder",
          "type": "text"
        },
        "description": {
          "value": "Use the placeholder attribute to add a placeholder.",
          "type": "text"
        }
      },
      "focus": {
        "title": {
          "value": "Focus / Active",
          "type": "text"
        },
        "description": {
          "value": "The focus event gives the user feedback that the Select has been focused by the keyboard interaction or active click from the user..",
          "type": "text"
        }
      },
      "invalid": {
        "title": {
          "value": "Invalid",
          "type": "text"
        },
        "description": {
          "value": "The invalid status is used to warn the user that the Select is invalid. For example, if the entry of text is mandatory and nothing has been entered.",
          "type": "text"
        }
      }
    },
    "skeleton": {
      "description": {
        "value": "Skeletons are used to provide a visual representation of where content will eventually be drawn.",
        "type": "text"
      },
      "title": {
        "value": "Skeleton",
        "type": "text"
      }
    },
    "spinner": {
      "default": {
        "description": {
          "value": "Spinners are used to show the progress of an indeterminate operation.",
          "type": "text"
        },
        "title": {
          "value": "Spinner",
          "type": "text"
        }
      },
      "size": {
        "title": {
          "value": "Size",
          "type": "text"
        },
        "description": {
          "value": "Spinners are sized based on the current font size. To change their size, set the font-size property on the spinner itself or on a parent element as shown below.",
          "type": "text"
        }
      },
      "track-width": {
        "title": {
          "value": "Track Width",
          "type": "text"
        },
        "description": {
          "value": "The width of the spinner’s track can be changed by setting the --track-width custom property.",
          "type": "text"
        }
      },
      "color": {
        "title": {
          "value": "Color",
          "type": "text"
        },
        "description": {
          "value": "The spinner’s colors can be changed by setting the --indicator-color and --track-color custom properties.",
          "type": "text"
        }
      }
    },
    "split-panel": {
      "description": {
        "value": "Split panels display two adjacent panels, allowing the user to reposition them.",
        "type": "text"
      },
      "title": {
        "value": "Split Panel",
        "type": "text"
      }
    },
    "switch": {
      "default": {
        "description": {
          "value": "Switches allow the user to toggle an option on or off.",
          "type": "text"
        },
        "title": {
          "value": "Switch",
          "type": "text"
        }
      },
      "checked": {
        "description": {
          "value": "Use the checked attribute to activate the switch.",
          "type": "text"
        },
        "title": {
          "value": "Checked",
          "type": "text"
        }
      },
      "disabled": {
        "title": {
          "value": "Disabled",
          "type": "text"
        },
        "description": {
          "value": "Use the disabled attribute to disable the switch.",
          "type": "text"
        }
      },
      "sizes": {
        "title": {
          "value": "Sizes",
          "type": "text"
        },
        "description": {
          "value": "Use the size attribute to change a switch’s size.",
          "type": "text"
        }
      },
      "focus": {
        "title": {
          "value": "Focus",
          "type": "text"
        },
        "description": {
          "value": "The focus event gives the user feedback that the Switch has been focused by the keyboard interaction.",
          "type": "text"
        }
      },
      "invalid": {
        "title": {
          "value": "Invalid",
          "type": "text"
        },
        "description": {
          "value": "The invalid status is used to warn the user that the Switch is invalid.",
          "type": "text"
        }
      },
      "help-text": {
        "title": {
          "value": "Help Text",
          "type": "text"
        },
        "description": {
          "value": "Add descriptive help text to a switch with the help-text attribute. For help texts that contain HTML, use the help-text slot instead.",
          "type": "text"
        }
      }
    },
    "tab-group": {
      "default": {
        "description": {
          "value": "Tab groups organize content into a container that shows one section at a time. Tab groups make use of tabs and tab panels. Each tab must be slotted into the nav slot and its panel must refer to a tab panel of the same name.",
          "type": "text"
        },
        "title": {
          "value": "Tab Group",
          "type": "text"
        }
      },
      "start": {
        "title": {
          "value": "Tabs on Start",
          "type": "text"
        },
        "description": {
          "value": "Tabs can be shown on the starting side by setting placement to start.",
          "type": "text"
        }
      },
      "end": {
        "title": {
          "value": "Tabs on End",
          "type": "text"
        },
        "description": {
          "value": "Tabs can be shown on the ending side by setting placement to end.",
          "type": "text"
        }
      },
      "closable": {
        "title": {
          "value": "Closable Tabs",
          "type": "text"
        },
        "description": {
          "value": "Add the closable attribute to a tab to show a close button. This example shows how you can dynamically remove tabs from the DOM when the close button is activated.",
          "type": "text"
        }
      },
      "scrolling": {
        "title": {
          "value": "Scrolling Tabs",
          "type": "text"
        },
        "description": {
          "value": "When there are more tabs than horizontal space allows, the nav will be scrollable.",
          "type": "text"
        }
      },
      "manuel": {
        "title": {
          "value": "Manual Activation",
          "type": "text"
        },
        "description": {
          "value": "When focused, keyboard users can press Left or Right to select the desired tab. By default, the corresponding tab panel will be shown immediately (automatic activation). You can change this behavior by setting activation=\"manual\" which will require the user to press Space or Enter before showing the tab panel (manual activation).",
          "type": "text"
        }
      },
      "hierachy": {
        "title": {
          "value": "Visual Hierarchy",
          "type": "text"
        },
        "description": {
          "value": "To structure the Page, you can use different tab styles.",
          "type": "text"
        }
      },
      "icon": {
        "title": {
          "value": "Icons",
          "type": "text"
        },
        "description": {
          "value": "It is also possible to a Add icon to the Tabs.",
          "type": "text"
        }
      }
    },
    "tab-panel": {
      "description": {
        "value": "Tab panels are used inside tab groups to display tabbed content.",
        "type": "text"
      },
      "title": {
        "value": "Tab Panel",
        "type": "text"
      }
    },
    "tab": {
      "default": {
        "description": {
          "value": "Tabs are used inside tab groups to represent and activate tab panels.",
          "type": "text"
        },
        "title": {
          "value": "Tab",
          "type": "text"
        }
      }
    },
    "tag": {
      "default": {
        "description": {
          "value": "Tags are used as labels to organize things or to indicate a selection.",
          "type": "text"
        },
        "title": {
          "value": "Tag",
          "type": "text"
        }
      },
      "size": {
        "title": {
          "value": "Sizes",
          "type": "text"
        },
        "description": {
          "value": "Use the size attribute to change a tab’s size.",
          "type": "text"
        }
      },
      "removable": {
        "title": {
          "value": "Removable",
          "type": "text"
        },
        "description": {
          "value": "Use the removable attribute to add a remove button to the tag.",
          "type": "text"
        }
      }
    },
    "textarea": {
      "default": {
        "title": {
          "value": "Textarea",
          "type": "text"
        },
        "description": {
          "value": "Textareas collect data from the user and allow multiple lines of text.",
          "type": "text"
        }
      },
      "labels": {
        "title": {
          "value": "Labels",
          "type": "text"
        },
        "description": {
          "value": "Use the label attribute to give the textarea an accessible label. For labels that contain HTML, use the label slot instead.",
          "type": "text"
        }
      },
      "help-text": {
        "title": {
          "value": "Help Text",
          "type": "text"
        },
        "description": {
          "value": "Add descriptive help text to a textarea with the help-text attribute. For help texts that contain HTML, use the help-text slot instead.",
          "type": "text"
        }
      },
      "rows": {
        "title": {
          "value": "Rows",
          "type": "text"
        },
        "description": {
          "value": "Use the rows attribute to change the number of text rows that get shown.",
          "type": "text"
        }
      },
      "placeholder": {
        "title": {
          "value": "Placeholders",
          "type": "text"
        },
        "description": {
          "value": "Use the placeholder attribute to add a placeholder.",
          "type": "text"
        }
      },
      "readonly": {
        "title": {
          "value": "Read-only Textareas",
          "type": "text"
        },
        "description": {
          "value": "Add the read-only attribute to draw a read-only textarea.",
          "type": "text"
        }
      },
      "disabled": {
        "title": {
          "value": "Disabled",
          "type": "text"
        },
        "description": {
          "value": "Use the disabled attribute to disable a textarea.",
          "type": "text"
        }
      },
      "size": {
        "title": {
          "value": "Sizes",
          "type": "text"
        },
        "description": {
          "value": "Use the size attribute to change a textarea’s size.",
          "type": "text"
        }
      },
      "resize": {
        "title": {
          "value": "Prevent Resizing",
          "type": "text"
        },
        "description": {
          "value": "By default, textareas can be resized vertically by the user. To prevent resizing, set the resize attribute to none.",
          "type": "text"
        }
      },
      "resize-auto": {
        "title": {
          "value": "Expand with Content",
          "type": "text"
        },
        "description": {
          "value": "Textareas will automatically resize to expand to fit their content when resize is set to auto.",
          "type": "text"
        }
      },
      "focus": {
        "title": {
          "value": "Focus / Active",
          "type": "text"
        },
        "description": {
          "value": "The focus event gives the user feedback that the Textarea has been focused by the keyboard interaction and that the Textarea component is ready for use.",
          "type": "text"
        }
      },
      "invalid": {
        "title": {
          "value": "Invalid",
          "type": "text"
        },
        "description": {
          "value": "The invalid status is used to warn the user that the input is invalid. For example, if the entry of text is mandatory and nothing has been entered or if a text has been entered that does not have the correct format.",
          "type": "text"
        }
      }
    },
    "tooltip": {
      "default": {
        "description": {
          "value": "Tooltips display additional information based on a specific action.\n\nA tooltip’s target is its first child element, so you should only wrap one element inside of the tooltip. If you need the tooltip to show up for multiple elements, nest them inside a container first.\n\nTooltips use display: contents so they won’t interfere with how elements are positioned in a flex or grid layout.",
          "type": "text"
        },
        "title": {
          "value": "Tooltip",
          "type": "text"
        }
      },
      "placement": {
        "title": {
          "value": "Placement",
          "type": "text"
        },
        "description": {
          "value": "Use the placement attribute to set the preferred placement of the tooltip.",
          "type": "text"
        }
      },
      "onclick": {
        "title": {
          "value": "Click Trigger",
          "type": "text"
        },
        "description": {
          "value": "Set the trigger attribute to click to toggle the tooltip on click instead of hover.",
          "type": "text"
        }
      },
      "manuel": {
        "title": {
          "value": "Manual Trigger",
          "type": "text"
        },
        "description": {
          "value": "Tooltips can be controlled programmatically by setting the trigger attribute to manual. Use the open attribute to control when the tooltip is shown.",
          "type": "text"
        }
      },
      "removingarrows": {
        "title": {
          "value": "Removing Arrows",
          "type": "text"
        },
        "description": {
          "value": "You can control the size of tooltip arrows by overriding the --syn-tooltip-arrow-size design token. To remove them, set the value to 0 as shown below.",
          "type": "text"
        }
      },
      "htmltooltip": {
        "title": {
          "value": "HTML in Tooltips",
          "type": "text"
        },
        "description": {
          "value": "Use the content slot to create tooltips with HTML content. Tooltips are designed only for text and presentational elements. Avoid placing interactive content, such as buttons, links, and form controls, in a tooltip.",
          "type": "text"
        }
      },
      "maxwith": {
        "title": {
          "value": "Setting a Maximum Width",
          "type": "text"
        },
        "description": {
          "value": "Use the --max-width custom property to change the width the tooltip can grow to before wrapping occurs.",
          "type": "text"
        }
      },
      "hoisting": {
        "title": {
          "value": "Hoisting",
          "type": "text"
        },
        "description": {
          "value": "Tooltips will be clipped if they’re inside a container that has overflow: auto|hidden|scroll. The hoist attribute forces the tooltip to use a fixed positioning strategy, allowing it to break out of the container. In this case, the tooltip will be positioned relative to its containing block, which is usually the viewport unless an ancestor uses a transform, perspective, or filter.",
          "type": "text"
        }
      }
    },
    "tree-item": {
      "description": {
        "value": "A tree item serves as a hierarchical node that lives inside a tree.",
        "type": "text"
      },
      "title": {
        "value": "Tree Item",
        "type": "text"
      }
    },
    "tree": {
      "description": {
        "value": "Trees allow you to display a hierarchical list of selectable tree items. Items with children can be expanded and collapsed as desired by the user.",
        "type": "text"
      },
      "title": {
        "value": "Tree",
        "type": "text"
      }
    },
    "visually-hidden": {
      "description": {
        "value": "The visually hidden utility makes content accessible to assistive devices without displaying it on the screen.",
        "type": "text"
      },
      "title": {
        "value": "Visually Hidden",
        "type": "text"
      }
    },
    "radio": {
      "default": {
        "description": {
          "value": "Radios allow the user to select a single option from a group. \\nRadios are designed to be used with radio groups.",
          "type": "text"
        },
        "title": {
          "value": "Radio",
          "type": "text"
        }
      },
      "focus": {
        "title": {
          "value": "Focus",
          "type": "text"
        },
        "description": {
          "value": "The focus event gives the user feedback that the Radio has been focused by the keyboard interaction.",
          "type": "text"
        }
      },
      "disabled": {
        "title": {
          "value": "Disabled",
          "type": "text"
        },
        "description": {
          "value": "Use the disabled attribute to disable a radio.",
          "type": "text"
        }
      },
      "sizes": {
        "title": {
          "value": "Sizes",
          "type": "text"
        },
        "description": {
          "value": "Add the size attribute to the Radio Group to change the radios’ size.",
          "type": "text"
        }
      },
      "invalid": {
        "title": {
          "value": "Invalid",
          "type": "text"
        },
        "description": {
          "value": "The invalid status is used to warn the user that the Radio is invalid. For example, if the radio is mandatory and nothing has been checked.",
          "type": "text"
        }
      },
      "initialValue": {
        "title": {
          "value": "Initial Value",
          "type": "text"
        },
        "description": {
          "value": "To set the initial value and checked state, use the value attribute on the containing radio group.",
          "type": "text"
        }
      }
    },
    "optiongroup": {
      "default": {
        "title": {
          "value": "Option Group",
          "type": "text"
        },
        "description": {
          "value": "Use <syn-optgroup> to group listbox items visually.",
          "type": "text"
        }
      },
      "disabled": {
        "title": {
          "value": "Disabled",
          "type": "text"
        },
        "description": {
          "value": "Use the disabled attribute in the <syn-optgroup> to disable the Section and prevent it from being selected.",
          "type": "text"
        }
      },
      "prefix-suffix": {
        "title": {
          "value": "Prefix and suffix",
          "type": "text"
        },
        "description": {
          "value": "Add icons to the start and end of menu items using the prefix and suffix slots.",
          "type": "text"
        }
      }
    },
    "styles": {
      "body": {
        "description": {
          "value": "Body text is used for long-form content where a paragraph or multiple lines of text are required. Body text styles are optimized for reading as a large chunk of information through line height and paragraph spacing. Inline links sit within body text styles and inherit the same font values.\nUI text is text used in UI components and uses the same text stylings.\n\nThe default font size is medium (16 px). Synergy supports three additional font sizes for body copy.\n\nIt is also possible to format the text bold or semibold for certain text passages and UI elements such as label.",
          "type": "text"
        },
        "title": {
          "value": "Body and UI text",
          "type": "text"
        }
      },
      "headings": {
        "description": {
          "value": "Heading styles come in a range of sizes, and can be used in a range of contexts, such as:\n- building page hierarchy,\n- helping users scan large chunks of text,\n- providing a title to a page or piece of content,\n-as subheadings or eyebrow headings, where there is still only one H1 tag per page (as per Accessibility requirements).\n\nOur heading styles are consistently bold, to better address the visual hierarchy.",
          "type": "text"
        },
        "title": {
          "value": "Headings",
          "type": "text"
        }
      },
      "weight": {
        "description": {
          "value": "Supported font weights",
          "type": "text"
        },
        "title": {
          "value": "Font-Weights",
          "type": "text"
        }
      },
      "link": {
        "description": {
          "value": "Links can be used to display a link to other pages.",
          "type": "text"
        },
        "title": {
          "value": "Link",
          "type": "text"
        }
      }
    },
    "templates": {
      "application-shell": {
        "title": {
          "value": "Application Shell",
          "type": "text"
        },
        "description": {
          "value": "Description for application shell",
          "type": "text"
        }
      },
      "contact-form": {
        "title": {
          "value": "Forms",
          "type": "text"
        },
        "description": {
          "value": "Forms usually contain form components such as checkboxes, selects, input fields, radio buttons, toggle switches and more. \nClear and simple forms help prevent user confusion and incorrect data submission. \n\nForms should be designed in columns as this improves scanability. One-column layout is preferred, but use two or more column layouts when there are too many components to fit in an area of the page.\n\nForms can be simple or complex, and may be presented as dedicated pages, side panels, or dialogs depending on the use case and the situation.",
          "type": "text"
        }
      },
      "templates": {
        "title": {
          "value": "Templates",
          "type": "text"
        },
        "description": {
          "value": "Contact Form",
          "type": "text"
        }
      },
      "table": {
        "title": {
          "value": "Table",
          "type": "text"
        },
        "description": {
          "value": "These examples demonstrate the usage of the syn-table-cell component in various contexts. The examples are intended solely for illustrating how syn-table-cell can be used to style tables.",
          "type": "text"
        }
      },
      "footer": {
        "title": {
          "value": "Footer",
          "type": "text"
        },
        "description": {
          "value": "The footer is the area located at the bottom of the application window, below the content area.\n\nThe footer may contain one or more links pointing to legal information items as well as a copyright symbol and current year. The standard links can include things like: \n- Imprint (e.g. https://www.sick.com/imprint)\n- Terms and conditions (e.g. https://www.sick.com/tac)\n- Terms of use (e.g. https://www.sick.com/terms-of-use)\n- Data protection (e.g. https://www.sick.com/dataprotection)\n\nIf you don't want to use the links in the footer, please make sure to include the legal required links somewhere else.\n\nThe footer links can be placed on any background color. If you need a more compact version of the footer, simply adjust the top and bottom margins from spacing.large (24px) to spacing.medium (16px).",
          "type": "text"
        }
      },
      "link-list": {
        "title": {
          "value": "Link list",
          "type": "text"
        },
        "description": {
          "value": "These examples demonstrate the usage of syn-link in simple grouping contexts: Horizontal and Vertical alignment.",
          "type": "text"
        }
      },
      "tag": {
        "title": {
          "value": "Tag",
          "type": "text"
        },
        "description": {
          "value": "These examples demonstrate the usage of syn-tag in various contexts: In combination with multiple filters and within a standalone tag group.",
          "type": "text"
        }
      }
    },
    "nav-item": {
      "default": {
        "title": {
          "value": "Navigation Item",
          "type": "text"
        },
        "description": {
          "value": "The navigation item is used to trigger page switches.",
          "type": "text"
        }
      },
      "labels": {
        "title": {
          "value": "Labels",
          "type": "text"
        },
        "description": {
          "value": "Use the label attribute to change the content of a navigation item.",
          "type": "text"
        }
      },
      "current": {
        "title": {
          "value": "Current",
          "type": "text"
        },
        "description": {
          "value": "The current attribute provides the user feedback about which of the navigation elements is currently selected.",
          "type": "text"
        }
      },
      "focus": {
        "title": {
          "value": "Focus",
          "type": "text"
        },
        "description": {
          "value": "The focus event gives the user feedback that the Navigation Item has been focused by the keyboard interaction or active click from the user.",
          "type": "text"
        }
      },
      "nav-horizontal": {
        "title": {
          "value": "Horizontal Navigation",
          "type": "text"
        },
        "description": {
          "value": "Use the horizontal attribute to indicate that an element is used in a horizontal navigation. (The example shows it in combination with the current attribute, to indicate the difference.)",
          "type": "text"
        }
      },
      "prefix-suffix": {
        "title": {
          "value": "Prefix and suffix Slot",
          "type": "text"
        },
        "description": {
          "value": "Use the prefix and suffix slots to add e. g. icons or tags. If available the prefix slot will be shown in the rail navigation.",
          "type": "text"
        }
      },
      "children": {
        "title": {
          "value": "Children closed / open (vertical only)",
          "type": "text"
        },
        "description": {
          "value": "Use the *children attribute to indicate that a chevron should be shown. In development this will be handled automatically as soon as an element has children.\n\nNote:\nSince there should be no double use of functionality, a link cannot be mixed with an accordion behavior. The accordion always has priority, which means that if the href attribute is used at the same time as children, the link functionality is ignored and only the accordion behavior is provided.",
          "type": "text"
        }
      },
      "divider": {
        "title": {
          "value": "Divider",
          "type": "text"
        },
        "description": {
          "value": "Use the divider attribute to add a border at the top. This should be used for first level elements in vertical navigations.",
          "type": "text"
        }
      },
      "indentation": {
        "title": {
          "value": "Indentation",
          "type": "text"
        },
        "description": {
          "value": "Vertical navigation elements can be indented to indicate deeper navigation levels.",
          "type": "text"
        }
      },
      "disabled": {
        "title": {
          "value": "Disabled",
          "type": "text"
        },
        "description": {
          "value": "Use the disabled attribute to disable a navigation-item.",
          "type": "text"
        }
      }
    },
    "header": {
      "default": {
        "title": {
          "value": "Header",
          "type": "text"
        },
        "description": {
          "value": "The header is used to indicate the name of the app, provide important actions in a toolbar and a navigation.",
          "type": "text"
        }
      },
      "label": {
        "title": {
          "value": "Label",
          "type": "text"
        },
        "description": {
          "value": "Use the label attribute to change the app name.",
          "type": "text"
        }
      },
      "logo": {
        "title": {
          "value": "Logo",
          "type": "text"
        },
        "description": {
          "value": "Use the logo slot to change the app logo. Usually this is only needed in whitelabel solutions, when the SICK branding explicitly has to be hidden.",
          "type": "text"
        }
      },
      "focus": {
        "title": {
          "value": "Focus",
          "type": "text"
        },
        "description": {
          "value": "The focus event gives the user feedback that a link in the logo has been focused by the keyboard interaction and that the link is ready to be navigated to.",
          "type": "text"
        }
      },
      "options": {
        "title": {
          "value": "Meta Navigation",
          "type": "text"
        },
        "description": {
          "value": "Use the Meta Navigation slot to add additional functionalities to your application. Please be aware of the guidelines regarding the order of icons in the toolbar.\nImportant: The Options Menu doesn’t handle any responsive behaviour, e. g. if there is not enough space for all items in different screen sizes. You have to make sure yourself, that your app works correctly and e. g. move elements into the footer of the side navigation or inside a “more” button in the Options Menu.",
          "type": "text"
        }
      },
      "navigation": {
        "title": {
          "value": "Top Navigation",
          "type": "text"
        },
        "description": {
          "value": "Use the top navigation slot to add syn-navigation and horizontal syn-navigation-items.",
          "type": "text"
        }
      },
      "burger-menu": {
        "title": {
          "value": "Burger Menu",
          "type": "text"
        },
        "description": {
          "value": "Use the Burger Menu as trigger to open and close the Navigation. In the open state, the icon changes to a cancel icon. This will be hidden, if you use a rail navigation.",
          "type": "text"
        }
      }
    },
    "side-nav": {
      "default": {
        "title": {
          "value": "Side Navigation",
          "type": "text"
        },
        "description": {
          "value": "Side navigation lets the user navigate through the entire content of a product. It supports single or nested navigation levels.",
          "type": "text"
        }
      },
      "rail": {
        "title": {
          "value": "Rail",
          "type": "text"
        },
        "description": {
          "value": "Use the rail attribute to only show the prefix of navigation items. This will open on hover on the rail navigation, therefore the header doesn't have an burger-menu-icon.\nOn touch devices the navigation opens on click and shows an overlay to be closable.\n\nNote: The Rail is only an option if all Navigation Items on the first level have an Icon. If this is not the case you should use a burger navigation.",
          "type": "text"
        }
      },
      "footer": {
        "title": {
          "value": "Footer",
          "type": "text"
        },
        "description": {
          "value": "The Side navigation can have an optional bottom navigation \"slot\" to split up the navigation entries.\n\nPlease avoid having to many navigation entries (at the bottom) as it can massively influence the user experience.",
          "type": "text"
        }
      },
      "fixed": {
        "title": {
          "value": "Fixed Content",
          "type": "text"
        },
        "description": {
          "value": "Per default, the side navigation shows an overlay. This should always be the case, if the content of the app is not shrinking. This makes especially sense for applications, where you navigate to a place and stay there for a longer time.",
          "type": "text"
        }
      },
      "shrinking": {
        "title": {
          "value": "Shrinking Content",
          "type": "text"
        },
        "description": {
          "value": "For specific cases it might make sense to have the navigation open while still being able to interact with the app. This especially makes sense for cases where you switch a lot between areas to interact with an app.\n\nYou can decide yourself depending on your app and screen size, when it makes sense to omit the overlay and shrink the content.\n\nThis should never be used in combination with a Rail navigation, as this would lead to too much friction on hover.",
          "type": "text"
        }
      },
      "indentation": {
        "title": {
          "value": "Indentation",
          "type": "text"
        },
        "description": {
          "value": "The different levels of navigation can be organized using the indention. The current status of a page shows the user directly which page they are browsing.",
          "type": "text"
        }
      }
    },
    "table": {
      "default": {
        "title": {
          "value": "Table-cell",
          "type": "text"
        },
        "description": {
          "value": "The syn-table-cell component offers basic styling for table cells. A table can be created by combining several cell components into columns and rows.\n\n DEV: Instead of a component we have multiple classes, to apply the table styling. More complex tables, such as applying the shadow styling and adding scrolling behavior, require additional CSS and JavaScript Code. See the table templates for examples.",
          "type": "text"
        }
      },
      "header": {
        "title": {
          "value": "Header",
          "type": "text"
        },
        "description": {
          "value": "Use the cell header attribute to help the user identify the top of the table. Table header can be used as column header and row Header, but not at the same time.",
          "type": "text"
        }
      },
      "alternating": {
        "title": {
          "value": "Alternating",
          "type": "text"
        },
        "description": {
          "value": "The alternating attribute helps the user to visually separate the rows, even when scrolling horizontally, and helps to compare the data.",
          "type": "text"
        }
      },
      "border": {
        "title": {
          "value": "Border",
          "type": "text"
        },
        "description": {
          "value": "Use the border attribute to define different borders in a cell. Borders can also be combined.",
          "type": "text"
        }
      },
      "scroll": {
        "title": {
          "value": "Scrolling Behaviour",
          "type": "text"
        },
        "description": {
          "value": "If the table contains a scrolling behavior the table cell gets a shadow.",
          "type": "text"
        }
      }
    },
<<<<<<< HEAD
    "validate": {
      "default": {
        "title": {
          "value": "Validate",
          "type": "text"
        },
        "description": {
          "value": "Validate offers options for convenient error handling in forms and form elements.",
          "type": "text"
        }
      },
      "inline": {
        "title": {
          "value": "Inline",
          "type": "text"
        },
        "description": {
          "value": "Use the inline attribute to show the invalid message below the selected element.",
          "type": "text"
        }
      },
      "hide-icon": {
        "title": {
          "value": "Hide Icon",
          "type": "text"
        },
        "description": {
          "value": "Use hide-icon to hide the icon in inline style.",
          "type": "text"
        }
      },
      "live": {
        "title": {
          "value": "Live",
          "type": "text"
        },
        "description": {
          "value": "Use the live attribute to validate on every input change (e. g. typing a character or checking a checkbox.) instead of form submit.",
          "type": "text"
        }
      },
      "custom-validation": {
        "title": {
          "value": "Custom Validation",
          "type": "text"
        },
        "description": {
          "value": "Use the custom-validation attribute to use whichever error to text you need, overriding the default browser errors.",
          "type": "text"
        }
      },
      "custom-form-field": {
        "title": {
          "value": "Custom Form Field",
          "type": "text"
        },
        "description": {
          "value": "Wrap the element around any other form field, that follows browser standards to use all features.",
=======
    "combobox": {
      "default": {
        "title": {
          "value": "Combobox",
          "type": "text"
        },
        "description": {
          "value": "The combobox suggests items based on the user input.",
          "type": "text"
        }
      },
      "label": {
        "title": {
          "value": "Labels",
          "type": "text"
        },
        "description": {
          "value": "Use the label attribute to give the combobox an accessible label. For labels that contain HTML, use the label slot instead.",
          "type": "text"
        }
      },
      "help-text": {
        "title": {
          "value": "Help Text",
          "type": "text"
        },
        "description": {
          "value": "Add descriptive help text to a combobox with the help-text attribute. For help texts that contain HTML, use the help-text slot instead.",
          "type": "text"
        }
      },
      "placeholder": {
        "title": {
          "value": "Placeholder",
          "type": "text"
        },
        "description": {
          "value": "Use the placeholder attribute to add a placeholder.",
          "type": "text"
        }
      },
      "focus": {
        "title": {
          "value": "Focus / Active",
          "type": "text"
        },
        "description": {
          "value": "The focus attribute provides feedback to the users, informing them that the combobox component is ready for use.",
          "type": "text"
        }
      },
      "simple": {
        "title": {
          "value": "Simple suggests",
          "type": "text"
        },
        "description": {
          "value": "A simple suggestions list shows the user a filtered list.",
          "type": "text"
        }
      },
      "highlight": {
        "title": {
          "value": "Highlight Query",
          "type": "text"
        },
        "description": {
          "value": "The filtered options shown in the list can be customized by passing a function to the getOption property. Your function can return a string of HTML, a Lit Template, or an HTMLElement. The getOption() function will be called for each option. The first argument is an <syn-option> element and the second argument is the query string.\n\nRemember that the options are rendered in a shadow root. To style them, you can use the style attribute in your template or you can add your own parts and target them with the ::part() selector.\n\n **Note:** Be sure you trust the content you are outputting! Passing unsanitized user input to getOption() can result in XSS vulnerabilities.",
          "type": "text"
        }
      },
      "grouping": {
        "title": {
          "value": "Grouping Query",
          "type": "text"
        },
        "description": {
          "value": "Use <syn-optgroup> to group <syn-option>`s visually.",
          "type": "text"
        }
      },
      "container-height": {
        "title": {
          "value": "Suggestion Container Height",
          "type": "text"
        },
        "description": {
          "value": "The height of the filtered options list can be customized by setting the `max-height` on the `listbox` part of the combobox.",
          "type": "text"
        }
      },
      "clearable": {
        "title": {
          "value": "Clearable",
          "type": "text"
        },
        "description": {
          "value": "Add the clearable attribute to add a clear button when the combobox has content.",
          "type": "text"
        }
      },
      "disabled": {
        "title": {
          "value": "Disabled",
          "type": "text"
        },
        "description": {
          "value": "Use the disabled attribute to disable a combobox.",
          "type": "text"
        }
      },
      "size": {
        "title": {
          "value": "Sizes",
          "type": "text"
        },
        "description": {
          "value": "Use the size attribute to change a combobox size.",
          "type": "text"
        }
      },
      "invalid": {
        "title": {
          "value": "Invalid",
          "type": "text"
        },
        "description": {
          "value": "The invalid status is used to warn the user that the combobox is invalid. For example, if the entry is mandatory.",
          "type": "text"
        }
      },
      "preffix-sufffix": {
        "title": {
          "value": "Prefix Suffix Text and Icons",
          "type": "text"
        },
        "description": {
          "value": "Use the prefix and suffix slots to add text and icons.",
          "type": "text"
        }
      },
      "async-options": {
        "title": {
          "value": "Async Options",
          "type": "text"
        },
        "description": {
          "value": "It is possible to add options dynamically to the combobox e.g. if the option values need to be fetched asynchronously from a remote server or API.",
          "type": "text"
        }
      },
      "custom-filter": {
        "title": {
          "value": "Custom filter",
          "type": "text"
        },
        "description": {
          "value": "A custom filter can be applied by passing a filter function to the `filter` property. This filter() function will be called for each option. The first argument is an <syn-option> element and the second argument is the query string.",
>>>>>>> 37af9f04
          "type": "text"
        }
      }
    }
  },
  "assets": {
    "sick-logo": {
      "description": {
        "value": "The logo represents the company and forms the core of the brand identity. Therefore, the logo has a very special meaning in communication: It is always in a prominent position and retains its absolute independence in all applications. The logo is always used as original graphic. It may not be changed or translated.",
        "type": "text"
      },
      "title": {
        "value": "SICK Logo",
        "type": "text"
      }
    },
    "material-icons": {
      "description": {
        "value": "Icons are small standard symbols that are primarily used in screen design. Due to their intended use, the icons must be recognizable min size of 16 x 16 pixels.\n\nIf you need to create a new icon, you have to follow the Material Icons Guide. Please also inform the Synergy design system team, so we can include this icon to prevent duplicates.",
        "type": "text"
      },
      "title": {
        "value": "Material Icons",
        "type": "text"
      }
    },
    "system-icons": {
      "description": {
        "value": "The system-icons contain only a small subset of icons that are used internally by Synergy components.\nEach icon wraps the original icon in an own component.\nThe names are aligned with dev and could deviate from Material Icons.",
        "type": "text"
      },
      "title": {
        "value": "System Icons",
        "type": "text"
      }
    }
  },
  "tokens": {
    "border-radius": {
      "description": {
        "value": "Border radius tokens are used to give sharp edges a more subtle, rounded effect. In general, rounding in SICK user interfaces should be avoided and only used in carefully considered cases. The following points provide some guidance for when and how rounding may be appropriate.\n\nPurpose and usage:\n\nThe use of rounding in UI design should primarily serve a functional purpose, enhancing user experience and visual hierarchy.\nRounding should be applied judiciously, considering both aesthetic appeal and usability.\nRounding should only be applied to selected components where it enhances clarity, visual distinction, or interaction affordance.\nAvoid excessive rounding, which can compromise clarity and readability.\nRounding Tokens:\n\n4px: Suitable for compact elements typically nested within another element (e.g. tags within select component).\n8px: Ideal for container elements like cards, aiding in visually distinguishing multiple containers from one another.\nFull roundings: Reserved for status elements like badges, offering a distinct visual cue to draw attention.\n\nFor any questions or uncertainties, feel free to reach out to the team for clarification and support.",
        "type": "text"
      },
      "title": {
        "value": "Border radius",
        "type": "text"
      }
    },
    "border-width": {
      "description": {
        "value": "The border is primarily used to outline the frame of a component or to structure content. The border color varies depending on the component and context, but the width stays constant.",
        "type": "text"
      },
      "title": {
        "value": "Border width",
        "type": "text"
      }
    },
    "color": {
      "description": {
        "value": "Color tokens help maintain consistent use of color throughout our products.",
        "type": "text"
      },
      "title": {
        "value": "Color Tokens",
        "type": "text"
      },
      "light": {
        "description": {
          "value": "Our light theme is the default theme for all applications",
          "type": "text"
        },
        "title": {
          "value": "Colors / light",
          "type": "text"
        }
      },
      "dark": {
        "description": {
          "value": "Use the dark theme as a low-light UI that displays mostly dark surfaces.",
          "type": "text"
        },
        "title": {
          "value": "Colors / dark",
          "type": "text"
        }
      },
      "semantic": {
        "description": {
          "value": "Semantic color information for general or specific components.",
          "type": "text"
        },
        "title": {
          "value": "Semantic colors",
          "type": "text"
        },
        "text": {
          "description": {
            "value": "Primary color used for text within the application",
            "type": "text"
          },
          "title": {
            "value": "Text colors",
            "type": "text"
          }
        },
        "link": {
          "description": {
            "value": "Default color used for links within the application",
            "type": "text"
          },
          "title": {
            "value": "Link colors",
            "type": "text"
          }
        }
      }
    },
    "shadow": {
      "description": {
        "value": "Shadow and elevation tokens are used to give elements the appearance of being raised off the page.",
        "type": "text"
      },
      "title": {
        "value": "Shadow and elevation",
        "type": "text"
      }
    },
    "spacing": {
      "description": {
        "value": "Spacing tokens are used to provide consistent spacing between content in your app.",
        "type": "text"
      },
      "title": {
        "value": "Spacing",
        "type": "text"
      }
    },
    "transition": {
      "description": {
        "value": "Transition tokens are used to provide consistent transitions throughout our applications.",
        "type": "text"
      },
      "title": {
        "value": "Transition Tokens",
        "type": "text"
      }
    },
    "typography": {
      "description": {
        "value": "Typography tokens are used to define typographic style of headings, body text, and UI components. They are used to maintain a consistent set of font styles throughout your app.",
        "type": "text"
      },
      "title": {
        "value": "Typography",
        "type": "text"
      },
      "text-styles": {
        "description": {
          "value": "The Synergy text styles are made up of two categories to cover the range of different needs in designs: Headings and Body / UI text.\n\nUnless explicitly mentioned otherwise in a component, Synergy recommends using sentence case capitalization throughout your applications.",
          "type": "text"
        },
        "title": {
          "value": "Text styles",
          "type": "text"
        },
        "headings": {
          "description": {
            "value": "Heading styles come in a range of sizes, and can be used in a range of contexts, such as:\nbuilding page hierarchy,\nhelping users scan large chunks of text,\nproviding a title to a page or piece of content,\nas subheadings or eyebrow headings, where there is still only one H1 tag per page (as per Accessibility requirements).\n\nOur heading styles are consistently bold, to better address the visual hierarchy.",
            "type": "text"
          },
          "title": {
            "value": "Headings",
            "type": "text"
          }
        },
        "body": {
          "description": {
            "value": "Body text is used for long-form content where a paragraph or multiple lines of text are required. Body text styles are optimized for reading as a large chunk of information through line height and paragraph spacing. Inline links sit within body text styles and inherit the same font values. \nUI text is text used in UI components and uses the same text stylings.\n\nThe default font size is medium (16 px). Synergy supports three additional font sizes for body copy.\nIt is also possible to format the text bold for certain text passages.",
            "type": "text"
          },
          "title": {
            "value": "Body and UI text",
            "type": "text"
          },
          "xsmall-title": {
            "value": "x-small",
            "type": "text"
          },
          "small-title": {
            "value": "small",
            "type": "text"
          },
          "medium-title": {
            "value": "medium",
            "type": "text"
          },
          "large-title": {
            "value": "large",
            "type": "text"
          }
        }
      },
      "font-family": {
        "description": {
          "value": "Synergy uses the open source typeface Open Sans for all elements, but system fonts can also be used.",
          "type": "text"
        },
        "title": {
          "value": "Font family",
          "type": "text"
        }
      }
    },
    "z-index": {
      "description": {
        "value": "Z-indexes are used to stack components in a logical manner.",
        "type": "text"
      },
      "title": {
        "value": "Z-Index Tokens",
        "type": "text"
      }
    },
    "opacity": {
      "description": {
        "value": "Opacity tokens apply transparency to an element.",
        "type": "text"
      },
      "title": {
        "value": "Opacity",
        "type": "text"
      }
    }
  },
  "frameworks": {
    "angular": {
      "description": {
        "value": "Tips for using Essential in your Angular app.",
        "type": "text"
      },
      "title": {
        "value": "Angular",
        "type": "text"
      }
    },
    "react": {
      "description": {
        "value": "Tips for using Essential in your React app.",
        "type": "text"
      },
      "title": {
        "value": "React",
        "type": "text"
      }
    },
    "vue-2": {
      "description": {
        "value": "Tips for using Essential in your Vue 2 app.",
        "type": "text"
      },
      "title": {
        "value": "Vue (version 2)",
        "type": "text"
      }
    },
    "vue": {
      "description": {
        "value": "Tips for using Essential in your Vue 3 app.",
        "type": "text"
      },
      "title": {
        "value": "Vue",
        "type": "text"
      }
    }
  },
  "getting-started": {
    "customizing": {
      "description": {
        "value": "Learn how to customize Essential through parts and custom properties.",
        "type": "text"
      },
      "title": {
        "value": "Customizing",
        "type": "text"
      }
    },
    "form-controls": {
      "description": {
        "value": "Some things to note about Essential and forms.",
        "type": "text"
      },
      "title": {
        "value": "Form Controls",
        "type": "text"
      }
    },
    "installation": {
      "description": {
        "value": "Choose the installation method that works best for you.",
        "type": "text"
      },
      "title": {
        "value": "Installation",
        "type": "text"
      }
    },
    "localization": {
      "description": {
        "value": "Discover how to localize Essential with minimal effort.",
        "type": "text"
      },
      "title": {
        "value": "Localization",
        "type": "text"
      }
    },
    "themes": {
      "description": {
        "value": "Everything you need to know about theming Essential.",
        "type": "text"
      },
      "title": {
        "value": "Themes",
        "type": "text"
      }
    },
    "usage": {
      "description": {
        "value": "Learn more about using custom elements.",
        "type": "text"
      },
      "title": {
        "value": "Usage",
        "type": "text"
      }
    }
  },
  "resources": {
    "accessibility": {
      "description": {
        "value": "Essential recognizes the need for all users to have undeterred access to the websites and applications that are created with it.",
        "type": "text"
      },
      "title": {
        "value": "Accessibility Commitment",
        "type": "text"
      }
    },
    "changelog": {
      "description": {
        "value": "Changes to each version of the project are documented here.",
        "type": "text"
      },
      "title": {
        "value": "Changelog",
        "type": "text"
      }
    },
    "community": {
      "description": {
        "value": "Essential has a growing community of designers and developers that are building amazing things with web components.",
        "type": "text"
      },
      "title": {
        "value": "Community",
        "type": "text"
      }
    },
    "contributing": {
      "description": {
        "value": "Essential is an open source project, meaning everyone can use it and contribute to its development.",
        "type": "text"
      },
      "title": {
        "value": "Contributing",
        "type": "text"
      }
    }
  },
  "tutorials": {
    "integrating-with-laravel": {
      "description": {
        "value": "This page explains how to integrate Essential with a Laravel app.",
        "type": "text"
      },
      "title": {
        "value": "Integrating with Laravel",
        "type": "text"
      }
    },
    "integrating-with-nextjs": {
      "description": {
        "value": "This page explains how to integrate Essential with a NextJS app.",
        "type": "text"
      },
      "title": {
        "value": "Integrating with NextJS",
        "type": "text"
      }
    },
    "integrating-with-rails": {
      "description": {
        "value": "This page explains how to integrate Essential with a Rails app.",
        "type": "text"
      },
      "title": {
        "value": "Integrating with Rails",
        "type": "text"
      }
    }
  }
}<|MERGE_RESOLUTION|>--- conflicted
+++ resolved
@@ -3203,7 +3203,164 @@
         }
       }
     },
-<<<<<<< HEAD
+    "combobox": {
+      "default": {
+        "title": {
+          "value": "Combobox",
+          "type": "text"
+        },
+        "description": {
+          "value": "The combobox suggests items based on the user input.",
+          "type": "text"
+        }
+      },
+      "label": {
+        "title": {
+          "value": "Labels",
+          "type": "text"
+        },
+        "description": {
+          "value": "Use the label attribute to give the combobox an accessible label. For labels that contain HTML, use the label slot instead.",
+          "type": "text"
+        }
+      },
+      "help-text": {
+        "title": {
+          "value": "Help Text",
+          "type": "text"
+        },
+        "description": {
+          "value": "Add descriptive help text to a combobox with the help-text attribute. For help texts that contain HTML, use the help-text slot instead.",
+          "type": "text"
+        }
+      },
+      "placeholder": {
+        "title": {
+          "value": "Placeholder",
+          "type": "text"
+        },
+        "description": {
+          "value": "Use the placeholder attribute to add a placeholder.",
+          "type": "text"
+        }
+      },
+      "focus": {
+        "title": {
+          "value": "Focus / Active",
+          "type": "text"
+        },
+        "description": {
+          "value": "The focus attribute provides feedback to the users, informing them that the combobox component is ready for use.",
+          "type": "text"
+        }
+      },
+      "simple": {
+        "title": {
+          "value": "Simple suggests",
+          "type": "text"
+        },
+        "description": {
+          "value": "A simple suggestions list shows the user a filtered list.",
+          "type": "text"
+        }
+      },
+      "highlight": {
+        "title": {
+          "value": "Highlight Query",
+          "type": "text"
+        },
+        "description": {
+          "value": "The filtered options shown in the list can be customized by passing a function to the getOption property. Your function can return a string of HTML, a Lit Template, or an HTMLElement. The getOption() function will be called for each option. The first argument is an <syn-option> element and the second argument is the query string.\n\nRemember that the options are rendered in a shadow root. To style them, you can use the style attribute in your template or you can add your own parts and target them with the ::part() selector.\n\n **Note:** Be sure you trust the content you are outputting! Passing unsanitized user input to getOption() can result in XSS vulnerabilities.",
+          "type": "text"
+        }
+      },
+      "grouping": {
+        "title": {
+          "value": "Grouping Query",
+          "type": "text"
+        },
+        "description": {
+          "value": "Use <syn-optgroup> to group <syn-option>`s visually.",
+          "type": "text"
+        }
+      },
+      "container-height": {
+        "title": {
+          "value": "Suggestion Container Height",
+          "type": "text"
+        },
+        "description": {
+          "value": "The height of the filtered options list can be customized by setting the `max-height` on the `listbox` part of the combobox.",
+          "type": "text"
+        }
+      },
+      "clearable": {
+        "title": {
+          "value": "Clearable",
+          "type": "text"
+        },
+        "description": {
+          "value": "Add the clearable attribute to add a clear button when the combobox has content.",
+          "type": "text"
+        }
+      },
+      "disabled": {
+        "title": {
+          "value": "Disabled",
+          "type": "text"
+        },
+        "description": {
+          "value": "Use the disabled attribute to disable a combobox.",
+          "type": "text"
+        }
+      },
+      "size": {
+        "title": {
+          "value": "Sizes",
+          "type": "text"
+        },
+        "description": {
+          "value": "Use the size attribute to change a combobox size.",
+          "type": "text"
+        }
+      },
+      "invalid": {
+        "title": {
+          "value": "Invalid",
+          "type": "text"
+        },
+        "description": {
+          "value": "The invalid status is used to warn the user that the combobox is invalid. For example, if the entry is mandatory.",
+          "type": "text"
+        }
+      },
+      "preffix-sufffix": {
+        "title": {
+          "value": "Prefix Suffix Text and Icons",
+          "type": "text"
+        },
+        "description": {
+          "value": "Use the prefix and suffix slots to add text and icons.",
+          "type": "text"
+        }
+      },
+      "async-options": {
+        "title": {
+          "value": "Async Options",
+          "type": "text"
+        },
+        "description": {
+          "value": "It is possible to add options dynamically to the combobox e.g. if the option values need to be fetched asynchronously from a remote server or API.",
+          "type": "text"
+        }
+      },
+      "custom-filter": {
+        "title": {
+          "value": "Custom filter",
+          "type": "text"
+        },
+        "description": {
+          "value": "A custom filter can be applied by passing a filter function to the `filter` property. This filter() function will be called for each option. The first argument is an <syn-option> element and the second argument is the query string.",
     "validate": {
       "default": {
         "title": {
@@ -3262,166 +3419,6 @@
         },
         "description": {
           "value": "Wrap the element around any other form field, that follows browser standards to use all features.",
-=======
-    "combobox": {
-      "default": {
-        "title": {
-          "value": "Combobox",
-          "type": "text"
-        },
-        "description": {
-          "value": "The combobox suggests items based on the user input.",
-          "type": "text"
-        }
-      },
-      "label": {
-        "title": {
-          "value": "Labels",
-          "type": "text"
-        },
-        "description": {
-          "value": "Use the label attribute to give the combobox an accessible label. For labels that contain HTML, use the label slot instead.",
-          "type": "text"
-        }
-      },
-      "help-text": {
-        "title": {
-          "value": "Help Text",
-          "type": "text"
-        },
-        "description": {
-          "value": "Add descriptive help text to a combobox with the help-text attribute. For help texts that contain HTML, use the help-text slot instead.",
-          "type": "text"
-        }
-      },
-      "placeholder": {
-        "title": {
-          "value": "Placeholder",
-          "type": "text"
-        },
-        "description": {
-          "value": "Use the placeholder attribute to add a placeholder.",
-          "type": "text"
-        }
-      },
-      "focus": {
-        "title": {
-          "value": "Focus / Active",
-          "type": "text"
-        },
-        "description": {
-          "value": "The focus attribute provides feedback to the users, informing them that the combobox component is ready for use.",
-          "type": "text"
-        }
-      },
-      "simple": {
-        "title": {
-          "value": "Simple suggests",
-          "type": "text"
-        },
-        "description": {
-          "value": "A simple suggestions list shows the user a filtered list.",
-          "type": "text"
-        }
-      },
-      "highlight": {
-        "title": {
-          "value": "Highlight Query",
-          "type": "text"
-        },
-        "description": {
-          "value": "The filtered options shown in the list can be customized by passing a function to the getOption property. Your function can return a string of HTML, a Lit Template, or an HTMLElement. The getOption() function will be called for each option. The first argument is an <syn-option> element and the second argument is the query string.\n\nRemember that the options are rendered in a shadow root. To style them, you can use the style attribute in your template or you can add your own parts and target them with the ::part() selector.\n\n **Note:** Be sure you trust the content you are outputting! Passing unsanitized user input to getOption() can result in XSS vulnerabilities.",
-          "type": "text"
-        }
-      },
-      "grouping": {
-        "title": {
-          "value": "Grouping Query",
-          "type": "text"
-        },
-        "description": {
-          "value": "Use <syn-optgroup> to group <syn-option>`s visually.",
-          "type": "text"
-        }
-      },
-      "container-height": {
-        "title": {
-          "value": "Suggestion Container Height",
-          "type": "text"
-        },
-        "description": {
-          "value": "The height of the filtered options list can be customized by setting the `max-height` on the `listbox` part of the combobox.",
-          "type": "text"
-        }
-      },
-      "clearable": {
-        "title": {
-          "value": "Clearable",
-          "type": "text"
-        },
-        "description": {
-          "value": "Add the clearable attribute to add a clear button when the combobox has content.",
-          "type": "text"
-        }
-      },
-      "disabled": {
-        "title": {
-          "value": "Disabled",
-          "type": "text"
-        },
-        "description": {
-          "value": "Use the disabled attribute to disable a combobox.",
-          "type": "text"
-        }
-      },
-      "size": {
-        "title": {
-          "value": "Sizes",
-          "type": "text"
-        },
-        "description": {
-          "value": "Use the size attribute to change a combobox size.",
-          "type": "text"
-        }
-      },
-      "invalid": {
-        "title": {
-          "value": "Invalid",
-          "type": "text"
-        },
-        "description": {
-          "value": "The invalid status is used to warn the user that the combobox is invalid. For example, if the entry is mandatory.",
-          "type": "text"
-        }
-      },
-      "preffix-sufffix": {
-        "title": {
-          "value": "Prefix Suffix Text and Icons",
-          "type": "text"
-        },
-        "description": {
-          "value": "Use the prefix and suffix slots to add text and icons.",
-          "type": "text"
-        }
-      },
-      "async-options": {
-        "title": {
-          "value": "Async Options",
-          "type": "text"
-        },
-        "description": {
-          "value": "It is possible to add options dynamically to the combobox e.g. if the option values need to be fetched asynchronously from a remote server or API.",
-          "type": "text"
-        }
-      },
-      "custom-filter": {
-        "title": {
-          "value": "Custom filter",
-          "type": "text"
-        },
-        "description": {
-          "value": "A custom filter can be applied by passing a filter function to the `filter` property. This filter() function will be called for each option. The first argument is an <syn-option> element and the second argument is the query string.",
->>>>>>> 37af9f04
           "type": "text"
         }
       }
