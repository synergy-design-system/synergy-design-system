{
  "words": [
    "autodocs",
    "autowatch",
    "checkmarks",
    "csspart",
    "cssproperty",
    "fouc",
    "liga",
    "rgba",
    "stylelint",
    "stylelintrc",
    "syn",
    "themeable",
    "vendorism",
    "slotchange",
    "optiongroup",
<<<<<<< HEAD
    "aria-describedby",
    "droparea"
=======
    "codepen"
>>>>>>> 5370f372
  ],
  "ignorePaths": ["package.json", "pnpm-lock.yaml"],
  "useGitignore": true
}<|MERGE_RESOLUTION|>--- conflicted
+++ resolved
@@ -15,12 +15,9 @@
     "vendorism",
     "slotchange",
     "optiongroup",
-<<<<<<< HEAD
     "aria-describedby",
-    "droparea"
-=======
+    "droparea",
     "codepen"
->>>>>>> 5370f372
   ],
   "ignorePaths": ["package.json", "pnpm-lock.yaml"],
   "useGitignore": true
