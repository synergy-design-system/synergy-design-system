/**
<<<<<<< HEAD
 * @synergy-design-system/tokens version 2.36.0
=======
 * @synergy-design-system/tokens version 2.37.0
>>>>>>> 092b7eb7
 * SICK Global UX Foundation
 * Do not edit directly, this file was auto-generated.
 */

:root, .syn-sick2018-dark, .syn-theme-dark {
  color-scheme: dark;

  --syn-alert-error-color-background: var(--syn-panel-background-color);
  --syn-alert-error-color-border: var(--syn-panel-border-color);
  --syn-alert-error-color-icon: var(--syn-color-error-600);
  --syn-alert-error-color-indicator: var(--syn-color-error-600);
  --syn-alert-informative-color-background: var(--syn-panel-background-color);
  --syn-alert-informative-color-border: var(--syn-panel-border-color);
  --syn-alert-informative-color-icon: var(--syn-color-info-600);
  --syn-alert-informative-color-indicator: var(--syn-color-info-600);
  --syn-alert-neutral-color-background: var(--syn-panel-background-color);
  --syn-alert-neutral-color-border: var(--syn-panel-border-color);
  --syn-alert-neutral-color-icon: var(--syn-color-neutral-800);
  --syn-alert-neutral-color-indicator: var(--syn-color-neutral-800);
  --syn-alert-success-color-background: var(--syn-panel-background-color);
  --syn-alert-success-color-border: var(--syn-panel-border-color);
  --syn-alert-success-color-icon: var(--syn-color-success-500);
  --syn-alert-success-color-indicator: var(--syn-color-success-500);
  --syn-alert-warning-color-background: var(--syn-panel-background-color);
  --syn-alert-warning-color-border: var(--syn-panel-border-color);
  --syn-alert-warning-color-icon: var(--syn-color-warning-400);
  --syn-alert-warning-color-indicator: var(--syn-color-warning-400);
  --syn-badge-error-color-background: var(--syn-color-error-600);
  --syn-badge-error-color-text: var(--syn-typography-color-text-inverted);
  --syn-badge-informative-color-background: var(--syn-color-info-600);
  --syn-badge-informative-color-text: var(--syn-typography-color-text-inverted);
  --syn-badge-neutral-color-background: var(--syn-color-neutral-800);
  --syn-badge-neutral-color-text: var(--syn-typography-color-text-inverted);
  --syn-badge-success-color-background: var(--syn-color-success-500);
  --syn-badge-success-color-text: var(--syn-typography-color-text);
  --syn-badge-warning-color-background: var(--syn-color-warning-400);
  --syn-badge-warning-color-text: var(--syn-typography-color-text);
  --syn-border-radius-circle: 9999px;
  --syn-border-radius-large: 8px;
  --syn-border-radius-medium: 8px;
  --syn-border-radius-none: 0px;
  --syn-border-radius-pill: 9999px;
  --syn-border-radius-small: 4px;
  --syn-border-radius-x-large: 16px;
  --syn-border-width-large: 3px; /** Large */
  --syn-border-width-medium: 2px; /** Medium */
  --syn-border-width-none: 0px; /** None */
  --syn-border-width-small: 1px; /** Small */
  --syn-border-width-x-large: 4px; /** X Large */
  --syn-breadcrumb-color: var(--syn-color-neutral-500);
  --syn-button-font-size-large: var(--syn-font-size-large);
  --syn-button-font-size-medium: var(--syn-font-size-medium);
  --syn-button-font-size-small: var(--syn-font-size-small);
  --syn-checkbox-border-radius: var(--syn-border-radius-none);
  --syn-color-accent-50: #481700;
  --syn-color-accent-100: #7c310b;
  --syn-color-accent-200: #983b08;
  --syn-color-accent-300: #bb4d02;
  --syn-color-accent-400: #e27200;
  --syn-color-accent-500: #f39200;
  --syn-color-accent-600: #ffbd1b;
  --syn-color-accent-700: #ffd246;
  --syn-color-accent-800: #ffe685;
  --syn-color-accent-900: #fff2c5;
  --syn-color-accent-950: #fffbea;
  --syn-color-error-50: #4e010a;
  --syn-color-error-100: #8d0f1e;
  --syn-color-error-200: #ab091c;
  --syn-color-error-300: #d0051d;
  --syn-color-error-400: #ea0823;
  --syn-color-error-500: #ff2b44;
  --syn-color-error-600: #ff5d70;
  --syn-color-error-700: #ff98a4;
  --syn-color-error-800: #ffc3c9;
  --syn-color-error-900: #ffdee2;
  --syn-color-error-950: #fff0f2;
  --syn-color-info-50: #072e4a;
  --syn-color-info-100: #0b486f;
  --syn-color-info-200: #065786;
  --syn-color-info-300: #0166a3;
  --syn-color-info-400: #007cc1;
  --syn-color-info-500: #0ca2eb;
  --syn-color-info-600: #36bbfa;
  --syn-color-info-700: #7cd1fd;
  --syn-color-info-800: #b9e5fe;
  --syn-color-info-900: #e0f1fe;
  --syn-color-info-950: #f0f9ff;
  --syn-color-neutral-0: #000000;
  --syn-color-neutral-50: #31373a;
  --syn-color-neutral-100: #4c5357;
  --syn-color-neutral-200: #5e676b;
  --syn-color-neutral-300: #737f85;
  --syn-color-neutral-400: #859298;
  --syn-color-neutral-500: #9ea9ae;
  --syn-color-neutral-600: #bac2c6;
  --syn-color-neutral-700: #d5dbdd;
  --syn-color-neutral-800: #e8ebec;
  --syn-color-neutral-900: #f2f3f6;
  --syn-color-neutral-950: #f9fafb;
  --syn-color-neutral-1000: #ffffff;
  --syn-color-primary-50: #072e4a;
  --syn-color-primary-100: #0b486f;
  --syn-color-primary-200: #065786;
  --syn-color-primary-300: #0166a3;
  --syn-color-primary-400: #007cc1;
  --syn-color-primary-500: #0ca2eb;
  --syn-color-primary-600: #36bbfa;
  --syn-color-primary-700: #7cd1fd;
  --syn-color-primary-800: #b9e5fe;
  --syn-color-primary-900: #e0f1fe;
  --syn-color-primary-950: #f0f9ff;
  --syn-color-success-50: #172c07;
  --syn-color-success-100: #315017;
  --syn-color-success-200: #395e16;
  --syn-color-success-300: #437714;
  --syn-color-success-400: #63b017;
  --syn-color-success-500: #73c31f;
  --syn-color-success-600: #93dd3e;
  --syn-color-success-700: #b0eb6b;
  --syn-color-success-800: #d1f4a2;
  --syn-color-success-900: #e7facd;
  --syn-color-success-950: #f5fde8;
  --syn-color-warning-50: #411f07;
  --syn-color-warning-100: #6f3e14;
  --syn-color-warning-200: #834b10;
  --syn-color-warning-300: #9e5f0a;
  --syn-color-warning-400: #c68608;
  --syn-color-warning-500: #e5ae0d;
  --syn-color-warning-600: #f5c413;
  --syn-color-warning-700: #f9da4b;
  --syn-color-warning-800: #fcec8c;
  --syn-color-warning-900: #fdf7c4;
  --syn-color-warning-950: #fefce8;
  --syn-details-open-rotation: 360deg;
  --syn-dimension-base: 4px; /** to be deprecated */
  --syn-duration-extra-fast: 50ms;
  --syn-duration-extra-slow: 1000ms;
  --syn-duration-fast: 150ms;
  --syn-duration-normal: 250ms;
  --syn-duration-slow: 500ms;
  --syn-focus-ring-border-radius: var(--syn-border-radius-none);
  --syn-focus-ring-color: var(--syn-color-primary-400);
  --syn-focus-ring-offset: var(--syn-spacing-3x-small);
  --syn-focus-ring-style: solid;
  --syn-focus-ring-width: var(--syn-border-width-medium);
  --syn-font-mono: 'Roboto Mono', SFMono-Regular, Consolas, 'Liberation Mono', Menlo, monospace; /** Coding font */
  --syn-font-sans: 'Open Sans', -apple-system, BlinkMacSystemFont, 'Segoe UI', Roboto, Helvetica, Arial, sans-serif, 'Apple Color Emoji', 'Segoe UI Emoji', 'Segoe UI Symbol'; /** Main font */
  --syn-font-sans-fallback: -apple-system, BlinkMacSystemFont, 'Segoe UI', Roboto, 'Helvetica Neue', sans-serif, 'apple color emoji', 'segoe ui emoji', 'segoe ui symbol'; /** System font */
  --syn-font-serif: Georgia, 'Times New Roman', serif; /** Shoelace compatibility DO NOT USE */
  --syn-font-size-2x-large: 32px;
  --syn-font-size-2x-small: 11px;
  --syn-font-size-3x-large: 40px;
  --syn-font-size-4x-large: 52px;
  --syn-font-size-large: 20px;
  --syn-font-size-medium: 16px;
  --syn-font-size-small: 14px;
  --syn-font-size-x-large: 24px;
  --syn-font-size-x-small: 12px;
  --syn-font-weight-bold: 700;
  --syn-font-weight-light: 400; /** Shoelace compatibility DO NOT USE */
  --syn-font-weight-normal: 400;
  --syn-font-weight-semibold: 600;
  --syn-header-border-color: var(--syn-color-neutral-400);
  --syn-icon-button-focus-ring-border-radius: var(--syn-border-radius-none);
  --syn-input-background-color: var(--syn-color-neutral-0);
  --syn-input-background-color-disabled: var(--syn-input-background-color);
  --syn-input-background-color-focus: var(--syn-input-background-color);
  --syn-input-background-color-hover: var(--syn-input-background-color);
  --syn-input-border-color: var(--syn-color-neutral-700);
  --syn-input-border-color-disabled: var(--syn-color-neutral-700);
  --syn-input-border-color-focus: var(--syn-color-neutral-950);
  --syn-input-border-color-focus-error: var(--syn-color-error-700);
  --syn-input-border-color-hover: var(--syn-color-neutral-950);
  --syn-input-border-color-offset: var(--syn-panel-background-color);
  --syn-input-border-radius-large: var(--syn-border-radius-none);
  --syn-input-border-radius-medium: var(--syn-border-radius-none);
  --syn-input-border-radius-small: var(--syn-border-radius-none);
  --syn-input-border-width: 1px;
  --syn-input-color: var(--syn-color-neutral-950);
  --syn-input-color-disabled: var(--syn-color-neutral-950);
  --syn-input-color-focus: var(--syn-color-neutral-950);
  --syn-input-color-hover: var(--syn-color-neutral-950);
  --syn-input-disabled-opacity: 0.5;
  --syn-input-focus-ring-color: var(--syn-color-primary-400);
  --syn-input-focus-ring-error: var(--syn-color-error-600);
  --syn-input-focus-ring-offset: 0px;
  --syn-input-font-family: var(--syn-font-sans);
  --syn-input-font-size-large: var(--syn-font-size-large);
  --syn-input-font-size-medium: var(--syn-font-size-medium);
  --syn-input-font-size-small: var(--syn-font-size-small);
  --syn-input-font-weight: var(--syn-font-weight-normal);
  --syn-input-height-large: var(--syn-spacing-3x-large);
  --syn-input-height-medium: var(--syn-spacing-2x-large);
  --syn-input-height-small: 36px;
  --syn-input-help-text-color: var(--syn-color-neutral-800);
  --syn-input-help-text-color-error: var(--syn-color-error-600);
  --syn-input-help-text-font-size-large: var(--syn-font-size-medium);
  --syn-input-help-text-font-size-medium: var(--syn-font-size-small);
  --syn-input-help-text-font-size-small: var(--syn-font-size-x-small);
  --syn-input-icon-color: var(--syn-color-neutral-800);
  --syn-input-icon-color-hover: var(--syn-color-neutral-800);
  --syn-input-icon-icon-clearable-color: var(--syn-color-neutral-600);
  --syn-input-icon-icon-clearable-color-hover: var(--syn-color-neutral-800);
  --syn-input-label-color: var(--syn-color-neutral-950);
  --syn-input-label-font-size-large: var(--syn-font-size-large);
  --syn-input-label-font-size-medium: var(--syn-font-size-medium);
  --syn-input-label-font-size-small: var(--syn-font-size-small);
  --syn-input-letter-spacing: var(--syn-letter-spacing-normal);
  --syn-input-placeholder-color: var(--syn-color-neutral-500);
  --syn-input-placeholder-color-disabled: var(--syn-color-neutral-500);
  --syn-input-readonly-color: var(--syn-color-neutral-800);
  --syn-input-readonly-color-disabled: var(--syn-color-neutral-800);
  --syn-input-readonly-color-focus: var(--syn-color-neutral-950);
  --syn-input-readonly-color-hover: var(--syn-color-neutral-950);
  --syn-input-readonly-background-color: var(--syn-color-neutral-50);
  --syn-input-readonly-background-color-disabled: var(--syn-color-neutral-50);
  --syn-input-readonly-background-color-focus: var(--syn-color-neutral-50);
  --syn-input-readonly-background-color-hover: var(--syn-color-neutral-50);
  --syn-input-required-content: "*";
  --syn-input-required-content-color: var(--syn-input-label-color);
  --syn-input-required-content-offset: -2px;
  --syn-input-spacing-large: var(--syn-spacing-large);
  --syn-input-spacing-medium: var(--syn-spacing-medium);
  --syn-input-spacing-small: var(--syn-spacing-small);
  --syn-input-width: var(--syn-border-width-small);
  --syn-interactive-background-color-hover: var(--syn-color-neutral-100);
  --syn-interactive-emphasis-color: var(--syn-color-primary-600);
  --syn-interactive-emphasis-color-active: var(--syn-color-primary-950);
  --syn-interactive-emphasis-color-hover: var(--syn-color-primary-900);
  --syn-interactive-quiet-color: var(--syn-color-neutral-950);
  --syn-interactive-quiet-color-active: var(--syn-color-primary-700);
  --syn-interactive-quiet-color-hover: var(--syn-color-primary-600);
  --syn-letter-spacing-dense: -0.24px; /** Shoelace compatibility DO NOT USE */
  --syn-letter-spacing-denser: -0.48px; /** Shoelace compatibility DO NOT USE */
  --syn-letter-spacing-loose: 1.2px; /** Shoelace compatibility DO NOT USE */
  --syn-letter-spacing-looser: 2.4px; /** Shoelace compatibility DO NOT USE */
  --syn-letter-spacing-normal: normal;
  --syn-line-height-dense: 1.2; /** Shoelace compatibility DO NOT USE */
  --syn-line-height-denser: 1; /** Shoelace compatibility DO NOT USE */
  --syn-line-height-loose: 1.8; /** Shoelace compatibility DO NOT USE */
  --syn-line-height-looser: 2.2; /** Shoelace compatibility DO NOT USE */
  --syn-line-height-normal: 1.4; /** Shoelace compatibility DO NOT USE */
  --syn-link-color: var(--syn-interactive-emphasis-color);
  --syn-link-color-active: var(--syn-interactive-emphasis-color-active);
  --syn-link-color-hover: var(--syn-interactive-emphasis-color-hover);
  --syn-link-quiet-color: var(--syn-interactive-quiet-color);
  --syn-link-quiet-color-active: var(--syn-interactive-quiet-color-active);
  --syn-link-quiet-color-hover: var(--syn-interactive-quiet-color-hover);
  --syn-link-underline-outline: 7%;
  --syn-logo-color: var(--syn-color-primary-400);
  --syn-opacity-50: 0.5; /** 50% */
  --syn-overlay-background-blur: 0px;
  --syn-overlay-background-color: rgba(49, 55, 58, 0.5);
  --syn-page-background: var(--syn-color-neutral-50);
  --syn-panel-background-color: var(--syn-color-neutral-0);
  --syn-panel-border-color: var(--syn-color-neutral-300);
  --syn-panel-border-radius: var(--syn-border-radius-medium);
  --syn-panel-border-width: var(--syn-border-width-small);
  --syn-progress-indicator-color: var(--syn-color-primary-600);
  --syn-progress-track-color: var(--syn-color-neutral-200);
  --syn-spacing-2x-large: 48px;
  --syn-spacing-2x-small: 4px;
  --syn-spacing-3x-large: 64px;
  --syn-spacing-3x-small: 2px;
  --syn-spacing-4x-large: 96px;
  --syn-spacing-4x-small: 1px;
  --syn-spacing-5x-large: 128px;
  --syn-spacing-large: 24px;
  --syn-spacing-medium: 16px;
  --syn-spacing-medium-large: 20px;
  --syn-spacing-small: 12px;
  --syn-spacing-x-large: 32px;
  --syn-spacing-x-small: 8px;
  --syn-spinner-opacity: 0.16;
  --syn-table-background-color: var(--syn-panel-background-color);
  --syn-table-background-color-alternating: var(--syn-color-neutral-50);
  --syn-table-background-color-header: var(--syn-color-neutral-200);
  --syn-table-border-color: var(--syn-color-neutral-300);
  --syn-table-shadow-end: rgba(49, 55, 58, 0);
  --syn-table-shadow-start: rgba(49, 55, 58, 0.16);
  --syn-text-decoration-default: none;
  --syn-text-decoration-underline: underline;
  --syn-toggle-size-large: var(--syn-spacing-large);
  --syn-toggle-size-medium: var(--syn-spacing-medium);
  --syn-toggle-size-small: 14px;
  --syn-tooltip-arrow-size: 9px;
  --syn-tooltip-background-color: var(--syn-color-neutral-950);
  --syn-tooltip-border-radius: var(--syn-border-radius-small);
  --syn-tooltip-color: var(--syn-typography-color-text-inverted);
  --syn-tooltip-font-family: var(--syn-font-sans);
  --syn-tooltip-font-size: var(--syn-font-size-small);
  --syn-tooltip-font-weight: var(--syn-font-weight-normal);
  --syn-tooltip-line-height: var(--syn-line-height-normal);
  --syn-tooltip-padding: var(--syn-spacing-small);
  --syn-transition-fast: 150ms; /** Shoelace compatibility DO NOT USE */
  --syn-transition-medium: 250ms; /** Shoelace compatibility DO NOT USE */
  --syn-transition-slow: 500ms; /** Shoelace compatibility DO NOT USE */
  --syn-transition-x-fast: 50ms; /** Shoelace compatibility DO NOT USE */
  --syn-transition-x-slow: 1000ms; /** Shoelace compatibility DO NOT USE */
  --syn-typography-color-text: var(--syn-color-neutral-950);
  --syn-typography-color-text-inverted: var(--syn-color-neutral-0);
  --syn-z-index-dialog: 800; /** Shoelace compatibility DO NOT USE */
  --syn-z-index-drawer: 700; /** Shoelace compatibility DO NOT USE */
  --syn-z-index-dropdown: 900; /** Shoelace compatibility DO NOT USE */
  --syn-z-index-toast: 950; /** Shoelace compatibility DO NOT USE */
  --syn-z-index-tooltip: 1000; /** Shoelace compatibility DO NOT USE */
  --syn-shadow-medium: 0px 1px 2px 0px rgba(49, 55, 58, 0.08), 0px 1px 4px 0px rgba(49, 55, 58, 0.08), 0px 2px 8px 0px rgba(49, 55, 58, 0.08);
  --syn-shadow-large: 0px 0px 3px 0px rgba(49, 55, 58, 0.12), 0px 2px 6px 0px rgba(49, 55, 58, 0.12), 0px 3px 8px 0px rgba(49, 55, 58, 0.16);
  --syn-shadow-x-large: 0px 1px 4px 0px rgba(49, 55, 58, 0.12), 0px 8px 24px 0px rgba(49, 55, 58, 0.12), 0px 16px 48px 0px rgba(49, 55, 58, 0.16);
  --syn-shadow-overflow-down: 0px 1px 4px 0px rgba(49, 55, 58, 0.12), 0px 3px 8px 0px rgba(49, 55, 58, 0.12), 0px 4px 12px 0px rgba(49, 55, 58, 0.16);
  --syn-shadow-overflow-up: 0px -1px 4px 0px rgba(49, 55, 58, 0.12), 0px -3px 8px 0px rgba(49, 55, 58, 0.12), 0px -4px 12px 0px rgba(49, 55, 58, 0.16);
  --syn-shadow-overflow-left: -1px 0px 4px 0px rgba(49, 55, 58, 0.12), -3px 0px 8px 0px rgba(49, 55, 58, 0.12), -4px 0px 12px 0px rgba(49, 55, 58, 0.16);
  --syn-shadow-overflow-right: 1px 0px 4px 0px rgba(49, 55, 58, 0.12), 3px 0px 8px 0px rgba(49, 55, 58, 0.12), 4px 0px 12px 0px rgba(49, 55, 58, 0.16);
  --syn-shadow-x-small: 0px 1px 2px 0px rgba(49, 55, 58, 0.04), 0px 1px 4px 0px rgba(49, 55, 58, 0.04), 0px 2px 8px 0px rgba(49, 55, 58, 0.04);
  --syn-shadow-small: 0px 1px 2px 0px rgba(49, 55, 58, 0.06), 0px 1px 4px 0px rgba(49, 55, 58, 0.06), 0px 2px 8px 0px rgba(49, 55, 58, 0.06);
  --syn-body-x-small-regular: 400 12px/1.4 'Open Sans', -apple-system, BlinkMacSystemFont, 'Segoe UI', Roboto, Helvetica, Arial, sans-serif, 'Apple Color Emoji', 'Segoe UI Emoji', 'Segoe UI Symbol';
  --syn-body-x-small-semibold: 600 12px/1.4 'Open Sans', -apple-system, BlinkMacSystemFont, 'Segoe UI', Roboto, Helvetica, Arial, sans-serif, 'Apple Color Emoji', 'Segoe UI Emoji', 'Segoe UI Symbol';
  --syn-body-x-small-bold: 700 12px/1.4 'Open Sans', -apple-system, BlinkMacSystemFont, 'Segoe UI', Roboto, Helvetica, Arial, sans-serif, 'Apple Color Emoji', 'Segoe UI Emoji', 'Segoe UI Symbol';
  --syn-body-small-regular: 400 14px/1.4 'Open Sans', -apple-system, BlinkMacSystemFont, 'Segoe UI', Roboto, Helvetica, Arial, sans-serif, 'Apple Color Emoji', 'Segoe UI Emoji', 'Segoe UI Symbol';
  --syn-body-small-semibold: 600 14px/1.4 'Open Sans', -apple-system, BlinkMacSystemFont, 'Segoe UI', Roboto, Helvetica, Arial, sans-serif, 'Apple Color Emoji', 'Segoe UI Emoji', 'Segoe UI Symbol';
  --syn-body-small-bold: 700 14px/1.4 'Open Sans', -apple-system, BlinkMacSystemFont, 'Segoe UI', Roboto, Helvetica, Arial, sans-serif, 'Apple Color Emoji', 'Segoe UI Emoji', 'Segoe UI Symbol';
  --syn-body-medium-regular: 400 16px/1.4 'Open Sans', -apple-system, BlinkMacSystemFont, 'Segoe UI', Roboto, Helvetica, Arial, sans-serif, 'Apple Color Emoji', 'Segoe UI Emoji', 'Segoe UI Symbol';
  --syn-body-medium-semibold: 600 16px/1.4 'Open Sans', -apple-system, BlinkMacSystemFont, 'Segoe UI', Roboto, Helvetica, Arial, sans-serif, 'Apple Color Emoji', 'Segoe UI Emoji', 'Segoe UI Symbol';
  --syn-body-medium-bold: 700 16px/1.4 'Open Sans', -apple-system, BlinkMacSystemFont, 'Segoe UI', Roboto, Helvetica, Arial, sans-serif, 'Apple Color Emoji', 'Segoe UI Emoji', 'Segoe UI Symbol';
  --syn-body-large-regular: 400 20px/1.4 'Open Sans', -apple-system, BlinkMacSystemFont, 'Segoe UI', Roboto, Helvetica, Arial, sans-serif, 'Apple Color Emoji', 'Segoe UI Emoji', 'Segoe UI Symbol';
  --syn-body-large-semibold: 600 20px/1.4 'Open Sans', -apple-system, BlinkMacSystemFont, 'Segoe UI', Roboto, Helvetica, Arial, sans-serif, 'Apple Color Emoji', 'Segoe UI Emoji', 'Segoe UI Symbol';
  --syn-body-large-bold: 700 20px/1.4 'Open Sans', -apple-system, BlinkMacSystemFont, 'Segoe UI', Roboto, Helvetica, Arial, sans-serif, 'Apple Color Emoji', 'Segoe UI Emoji', 'Segoe UI Symbol';
  --syn-heading-large: 700 20px/1.4 'Open Sans', -apple-system, BlinkMacSystemFont, 'Segoe UI', Roboto, Helvetica, Arial, sans-serif, 'Apple Color Emoji', 'Segoe UI Emoji', 'Segoe UI Symbol';
  --syn-heading-x-large: 700 24px/1.2 'Open Sans', -apple-system, BlinkMacSystemFont, 'Segoe UI', Roboto, Helvetica, Arial, sans-serif, 'Apple Color Emoji', 'Segoe UI Emoji', 'Segoe UI Symbol';
  --syn-heading-2x-large: 700 32px/1.2 'Open Sans', -apple-system, BlinkMacSystemFont, 'Segoe UI', Roboto, Helvetica, Arial, sans-serif, 'Apple Color Emoji', 'Segoe UI Emoji', 'Segoe UI Symbol';
  --syn-heading-3x-large: 700 40px/1.2 'Open Sans', -apple-system, BlinkMacSystemFont, 'Segoe UI', Roboto, Helvetica, Arial, sans-serif, 'Apple Color Emoji', 'Segoe UI Emoji', 'Segoe UI Symbol';
  --syn-focus-ring: var(--syn-focus-ring-style) var(--syn-focus-ring-width) var(--syn-focus-ring-color);
}<|MERGE_RESOLUTION|>--- conflicted
+++ resolved
@@ -1,9 +1,5 @@
 /**
-<<<<<<< HEAD
- * @synergy-design-system/tokens version 2.36.0
-=======
  * @synergy-design-system/tokens version 2.37.0
->>>>>>> 092b7eb7
  * SICK Global UX Foundation
  * Do not edit directly, this file was auto-generated.
  */
