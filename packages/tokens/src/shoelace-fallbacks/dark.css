:host,
.syn-theme-dark {
  color-scheme: dark;

  /*
   * Color Primitives
   */

  /* Gray */
  --syn-color-gray-50: hsl(240 5.1% 15%);
  --syn-color-gray-100: hsl(240 5.7% 18.2%);
  --syn-color-gray-200: hsl(240 4.6% 22%);
  --syn-color-gray-300: hsl(240 5% 27.6%);
  --syn-color-gray-400: hsl(240 5% 35.5%);
  --syn-color-gray-500: hsl(240 3.7% 44%);
  --syn-color-gray-600: hsl(240 5.3% 58%);
  --syn-color-gray-700: hsl(240 5.6% 73%);
  --syn-color-gray-800: hsl(240 7.3% 84%);
  --syn-color-gray-900: hsl(240 9.1% 91.8%);
  --syn-color-gray-950: hsl(0 0% 95%);

  /* Red */
  --syn-color-red-50: hsl(0 56% 23.9%);
  --syn-color-red-100: hsl(0.6 60% 33.9%);
  --syn-color-red-200: hsl(0.9 67.2% 37.1%);
  --syn-color-red-300: hsl(1.1 71.3% 43.7%);
  --syn-color-red-400: hsl(1 76% 52.5%);
  --syn-color-red-500: hsl(0.7 89.6% 57.2%);
  --syn-color-red-600: hsl(0 98.6% 67.9%);
  --syn-color-red-700: hsl(0 100% 72.3%);
  --syn-color-red-800: hsl(0 100% 85.6%);
  --syn-color-red-900: hsl(0 100% 90.3%);
  --syn-color-red-950: hsl(0 100% 95.9%);

  /* Orange */
  --syn-color-orange-50: hsl(15 64.2% 23.3%);
  --syn-color-orange-100: hsl(15.1 70.9% 31.1%);
  --syn-color-orange-200: hsl(15.3 75.7% 35.5%);
  --syn-color-orange-300: hsl(17.1 83.5% 42.7%);
  --syn-color-orange-400: hsl(20.1 88% 50.8%);
  --syn-color-orange-500: hsl(24.3 100% 50.5%);
  --syn-color-orange-600: hsl(27.2 100% 57.7%);
  --syn-color-orange-700: hsl(31.3 100% 68.7%);
  --syn-color-orange-800: hsl(33.8 100% 79.3%);
  --syn-color-orange-900: hsl(38.9 100% 87.7%);
  --syn-color-orange-950: hsl(46.2 100% 95%);

  /* Amber */
  --syn-color-amber-50: hsl(21.9 66.3% 21.1%);
  --syn-color-amber-100: hsl(21.5 73.6% 29.7%);
  --syn-color-amber-200: hsl(22.3 77.6% 33.3%);
  --syn-color-amber-300: hsl(25.4 84.2% 39.6%);
  --syn-color-amber-400: hsl(31.4 87.4% 46.7%);
  --syn-color-amber-500: hsl(37 96.6% 48.3%);
  --syn-color-amber-600: hsl(43.3 100% 53.4%);
  --syn-color-amber-700: hsl(46.5 100% 61.1%);
  --syn-color-amber-800: hsl(49.3 100% 73%);
  --syn-color-amber-900: hsl(51.8 100% 85%);
  --syn-color-amber-950: hsl(60 100% 94.6%);

  /* Yellow */
  --syn-color-yellow-50: hsl(32.5 60% 18.2%);
  --syn-color-yellow-100: hsl(28.1 68.6% 29%);
  --syn-color-yellow-200: hsl(31.3 75.8% 30.8%);
  --syn-color-yellow-300: hsl(34.7 84.4% 35.3%);
  --syn-color-yellow-400: hsl(40.1 87.3% 43.3%);
  --syn-color-yellow-500: hsl(44.7 88% 46%);
  --syn-color-yellow-600: hsl(47.7 100% 50.9%);
  --syn-color-yellow-700: hsl(51.3 100% 59.9%);
  --syn-color-yellow-800: hsl(54.6 100% 73%);
  --syn-color-yellow-900: hsl(58.9 100% 84.2%);
  --syn-color-yellow-950: hsl(60 100% 94%);

  /* Lime */
  --syn-color-lime-50: hsl(86.5 54.4% 18%);
  --syn-color-lime-100: hsl(87.6 56.8% 23.3%);
  --syn-color-lime-200: hsl(85.8 63.2% 24.5%);
  --syn-color-lime-300: hsl(86.1 72% 29.4%);
  --syn-color-lime-400: hsl(85.5 76.8% 37.3%);
  --syn-color-lime-500: hsl(84.3 74.2% 42.1%);
  --syn-color-lime-600: hsl(82.8 81.5% 52.6%);
  --syn-color-lime-700: hsl(82 89.9% 64%);
  --syn-color-lime-800: hsl(80.9 97.9% 76.6%);
  --syn-color-lime-900: hsl(77.9 100% 85.8%);
  --syn-color-lime-950: hsl(69.5 100% 93.8%);

  /* Green */
  --syn-color-green-50: hsl(144.3 53.6% 16%);
  --syn-color-green-100: hsl(143.2 55.4% 23.5%);
  --syn-color-green-200: hsl(141.5 58.2% 26.3%);
  --syn-color-green-300: hsl(140.8 64.2% 31.8%);
  --syn-color-green-400: hsl(140.3 68% 39.2%);
  --syn-color-green-500: hsl(141.1 64.9% 43%);
  --syn-color-green-600: hsl(141.6 72.4% 55.2%);
  --syn-color-green-700: hsl(141.7 82.7% 70.1%);
  --syn-color-green-800: hsl(141 90.9% 82.1%);
  --syn-color-green-900: hsl(142 100% 89.1%);
  --syn-color-green-950: hsl(144 100% 95.5%);

  /* Emerald */
  --syn-color-emerald-50: hsl(164.3 75% 13.5%);
  --syn-color-emerald-100: hsl(163.5 72.6% 20.1%);
  --syn-color-emerald-200: hsl(162.1 73.7% 22.4%);
  --syn-color-emerald-300: hsl(161.3 77.3% 27.6%);
  --syn-color-emerald-400: hsl(159.6 77.1% 34.3%);
  --syn-color-emerald-500: hsl(159.1 73.5% 37.9%);
  --syn-color-emerald-600: hsl(157.8 66.8% 48.9%);
  --syn-color-emerald-700: hsl(156.2 76.1% 63.8%);
  --syn-color-emerald-800: hsl(152.4 84.4% 77.4%);
  --syn-color-emerald-900: hsl(149.3 100% 87%);
  --syn-color-emerald-950: hsl(158.6 100% 94.8%);

  /* Teal */
  --syn-color-teal-50: hsl(176.5 51.5% 15.4%);
  --syn-color-teal-100: hsl(175.9 54.7% 22.3%);
  --syn-color-teal-200: hsl(175.9 60.7% 23.9%);
  --syn-color-teal-300: hsl(174.5 67.3% 28.8%);
  --syn-color-teal-400: hsl(174.4 71.9% 34.9%);
  --syn-color-teal-500: hsl(173.1 71% 38.3%);
  --syn-color-teal-600: hsl(172.3 68.2% 48.1%);
  --syn-color-teal-700: hsl(170.5 81.3% 61.5%);
  --syn-color-teal-800: hsl(168.4 92.1% 75.2%);
  --syn-color-teal-900: hsl(168.3 100% 86%);
  --syn-color-teal-950: hsl(180 100% 95.5%);

  /* Cyan */
  --syn-color-cyan-50: hsl(197.1 53.8% 20.3%);
  --syn-color-cyan-100: hsl(196.8 57.3% 27.2%);
  --syn-color-cyan-200: hsl(195.3 62.7% 29.4%);
  --syn-color-cyan-300: hsl(193.5 71.3% 34.1%);
  --syn-color-cyan-400: hsl(192.5 76.8% 40.6%);
  --syn-color-cyan-500: hsl(189.4 78.6% 42.6%);
  --syn-color-cyan-600: hsl(188.2 89.1% 51.7%);
  --syn-color-cyan-700: hsl(187 98.6% 66.2%);
  --syn-color-cyan-800: hsl(184.9 100% 78.3%);
  --syn-color-cyan-900: hsl(180 100% 86.6%);
  --syn-color-cyan-950: hsl(180 100% 94.8%);

  /* Sky */
  --syn-color-sky-50: hsl(203 63.8% 20.9%);
  --syn-color-sky-100: hsl(203.4 70.4% 28%);
  --syn-color-sky-200: hsl(202.7 75.8% 30.8%);
  --syn-color-sky-300: hsl(203.1 80.4% 36.1%);
  --syn-color-sky-400: hsl(202.1 80.5% 44.3%);
  --syn-color-sky-500: hsl(199.7 85.9% 47.7%);
  --syn-color-sky-600: hsl(198.7 97.9% 57.2%);
  --syn-color-sky-700: hsl(198.7 100% 70.5%);
  --syn-color-sky-800: hsl(198.8 100% 82.5%);
  --syn-color-sky-900: hsl(198.5 100% 89.9%);
  --syn-color-sky-950: hsl(186 100% 95.5%);

  /* Blue */
  --syn-color-blue-50: hsl(227.1 49.5% 22.7%);
  --syn-color-blue-100: hsl(225.8 58.9% 36.8%);
  --syn-color-blue-200: hsl(227.7 64.4% 42.9%);
  --syn-color-blue-300: hsl(226.1 72.7% 51.2%);
  --syn-color-blue-400: hsl(222.6 86.5% 56.3%);
  --syn-color-blue-500: hsl(217.8 95.8% 57.4%);
  --syn-color-blue-600: hsl(213.3 100% 65%);
  --syn-color-blue-700: hsl(210.9 100% 74.8%);
  --syn-color-blue-800: hsl(211.5 100% 83.4%);
  --syn-color-blue-900: hsl(211 100% 88.9%);
  --syn-color-blue-950: hsl(201.8 100% 95.3%);

  /* Indigo */
  --syn-color-indigo-50: hsl(243.5 40.8% 27%);
  --syn-color-indigo-100: hsl(242.9 45.7% 37.6%);
  --syn-color-indigo-200: hsl(244.7 52.7% 43.1%);
  --syn-color-indigo-300: hsl(245.3 60.5% 52.4%);
  --syn-color-indigo-400: hsl(244.1 79.2% 60.4%);
  --syn-color-indigo-500: hsl(239.6 88.7% 63.8%);
  --syn-color-indigo-600: hsl(234.5 96.7% 70.9%);
  --syn-color-indigo-700: hsl(229.4 100% 78.3%);
  --syn-color-indigo-800: hsl(227.1 100% 85%);
  --syn-color-indigo-900: hsl(223.8 100% 89.9%);
  --syn-color-indigo-950: hsl(220 100% 95.1%);

  /* Violet */
  --syn-color-violet-50: hsl(265.1 57.3% 25.4%);
  --syn-color-violet-100: hsl(263.5 63.8% 39.4%);
  --syn-color-violet-200: hsl(263.4 66.2% 44.1%);
  --syn-color-violet-300: hsl(263.7 72.8% 52.4%);
  --syn-color-violet-400: hsl(262.5 87.3% 59.8%);
  --syn-color-violet-500: hsl(258.3 95.1% 63.2%);
  --syn-color-violet-600: hsl(255.1 100% 67.2%);
  --syn-color-violet-700: hsl(253 100% 81.5%);
  --syn-color-violet-800: hsl(251.7 100% 87.9%);
  --syn-color-violet-900: hsl(254.1 100% 91.7%);
  --syn-color-violet-950: hsl(257.1 100% 96.1%);

  /* Purple */
  --syn-color-purple-50: hsl(276 54.3% 20.5%);
  --syn-color-purple-100: hsl(273.6 61.8% 35.4%);
  --syn-color-purple-200: hsl(272.9 64% 41.4%);
  --syn-color-purple-300: hsl(271.9 68.1% 49.2%);
  --syn-color-purple-400: hsl(271.5 85.1% 57.8%);
  --syn-color-purple-500: hsl(270.7 96.4% 62.1%);
  --syn-color-purple-600: hsl(270.5 100% 71.9%);
  --syn-color-purple-700: hsl(270.9 100% 81.3%);
  --syn-color-purple-800: hsl(272.4 100% 87.7%);
  --syn-color-purple-900: hsl(276.7 100% 91.5%);
  --syn-color-purple-950: hsl(300 100% 96.5%);

  /* Fuchsia */

  --syn-color-fuchsia-50: hsl(297.1 51.2% 18.6%);
  --syn-color-fuchsia-100: hsl(296.7 59.5% 31.5%);
  --syn-color-fuchsia-200: hsl(295.4 65.4% 35.1%);
  --syn-color-fuchsia-300: hsl(294.6 67.4% 42.2%);
  --syn-color-fuchsia-400: hsl(293.3 68.7% 51.2%);
  --syn-color-fuchsia-500: hsl(292.1 88.4% 57.7%);
  --syn-color-fuchsia-600: hsl(292 98.5% 59.5%);
  --syn-color-fuchsia-700: hsl(292.4 100% 79.5%);
  --syn-color-fuchsia-800: hsl(292.9 100% 86.8%);
  --syn-color-fuchsia-900: hsl(300 100% 91.5%);
  --syn-color-fuchsia-950: hsl(300 100% 96.3%);

  /* Pink */
  --syn-color-pink-50: hsl(336.2 59.6% 20%);
  --syn-color-pink-100: hsl(336.8 63.9% 34%);
  --syn-color-pink-200: hsl(336.8 68.7% 37.6%);
  --syn-color-pink-300: hsl(336.1 71.8% 44.5%);
  --syn-color-pink-400: hsl(333.9 74.9% 53.1%);
  --syn-color-pink-500: hsl(330.7 86.3% 57.7%);
  --syn-color-pink-600: hsl(328.6 91.5% 67.2%);
  --syn-color-pink-700: hsl(327.4 97.6% 78.7%);
  --syn-color-pink-800: hsl(325.1 100% 86.6%);
  --syn-color-pink-900: hsl(322.1 100% 91.3%);
  --syn-color-pink-950: hsl(315 100% 95.9%);

  /* Rose */
  --syn-color-rose-50: hsl(342.3 62.9% 21.5%);
  --syn-color-rose-100: hsl(342.8 68.9% 34.2%);
  --syn-color-rose-200: hsl(344.8 72.6% 37.3%);
  --syn-color-rose-300: hsl(346.9 75.8% 43.7%);
  --syn-color-rose-400: hsl(348.2 80.1% 52.7%);
  --syn-color-rose-500: hsl(350.4 94.8% 57.5%);
  --syn-color-rose-600: hsl(351.2 100% 58.1%);
  --syn-color-rose-700: hsl(352.3 100% 78.1%);
  --syn-color-rose-800: hsl(352 100% 86.2%);
  --syn-color-rose-900: hsl(354.5 100% 90.7%);
  --syn-color-rose-950: hsl(353.3 100% 95.7%);

  /*
   * Theme Tokens
   */

  /* Primary */
  --syn-color-primary-50: var(--syn-color-sky-50);
  --syn-color-primary-100: var(--syn-color-sky-100);
  --syn-color-primary-200: var(--syn-color-sky-200);
  --syn-color-primary-300: var(--syn-color-sky-300);
  --syn-color-primary-400: var(--syn-color-sky-400);
  --syn-color-primary-500: var(--syn-color-sky-500);
  --syn-color-primary-600: var(--syn-color-sky-600);
  --syn-color-primary-700: var(--syn-color-sky-700);
  --syn-color-primary-800: var(--syn-color-sky-800);
  --syn-color-primary-900: var(--syn-color-sky-900);
  --syn-color-primary-950: var(--syn-color-sky-950);

  /* Success */
  --syn-color-success-50: var(--syn-color-green-50);
  --syn-color-success-100: var(--syn-color-green-100);
  --syn-color-success-200: var(--syn-color-green-200);
  --syn-color-success-300: var(--syn-color-green-300);
  --syn-color-success-400: var(--syn-color-green-400);
  --syn-color-success-500: var(--syn-color-green-500);
  --syn-color-success-600: var(--syn-color-green-600);
  --syn-color-success-700: var(--syn-color-green-700);
  --syn-color-success-800: var(--syn-color-green-800);
  --syn-color-success-900: var(--syn-color-green-900);
  --syn-color-success-950: var(--syn-color-green-950);

  /* Warning */
  --syn-color-warning-50: var(--syn-color-amber-50);
  --syn-color-warning-100: var(--syn-color-amber-100);
  --syn-color-warning-200: var(--syn-color-amber-200);
  --syn-color-warning-300: var(--syn-color-amber-300);
  --syn-color-warning-400: var(--syn-color-amber-400);
  --syn-color-warning-500: var(--syn-color-amber-500);
  --syn-color-warning-600: var(--syn-color-amber-600);
  --syn-color-warning-700: var(--syn-color-amber-700);
  --syn-color-warning-800: var(--syn-color-amber-800);
  --syn-color-warning-900: var(--syn-color-amber-900);
  --syn-color-warning-950: var(--syn-color-amber-950);

  /* Danger */
  --syn-color-danger-50: var(--syn-color-red-50);
  --syn-color-danger-100: var(--syn-color-red-100);
  --syn-color-danger-200: var(--syn-color-red-200);
  --syn-color-danger-300: var(--syn-color-red-300);
  --syn-color-danger-400: var(--syn-color-red-400);
  --syn-color-danger-500: var(--syn-color-red-500);
  --syn-color-danger-600: var(--syn-color-red-600);
  --syn-color-danger-700: var(--syn-color-red-700);
  --syn-color-danger-800: var(--syn-color-red-800);
  --syn-color-danger-900: var(--syn-color-red-900);
  --syn-color-danger-950: var(--syn-color-red-950);

  /* Neutral */
  --syn-color-neutral-50: var(--syn-color-gray-50);
  --syn-color-neutral-100: var(--syn-color-gray-100);
  --syn-color-neutral-200: var(--syn-color-gray-200);
  --syn-color-neutral-300: var(--syn-color-gray-300);
  --syn-color-neutral-400: var(--syn-color-gray-400);
  --syn-color-neutral-500: var(--syn-color-gray-500);
  --syn-color-neutral-600: var(--syn-color-gray-600);
  --syn-color-neutral-700: var(--syn-color-gray-700);
  --syn-color-neutral-800: var(--syn-color-gray-800);
  --syn-color-neutral-900: var(--syn-color-gray-900);
  --syn-color-neutral-950: var(--syn-color-gray-950);

  /* Neutral one-offs */
  --syn-color-neutral-0: hsl(240, 5.9%, 11%);
  --syn-color-neutral-1000: hsl(0, 0%, 100%);

  /*
   * Border radii
   */

  --syn-border-radius-small: 0.1875rem; /* 3px */
  --syn-border-radius-medium: 0.25rem; /* 4px */
  --syn-border-radius-large: 0.5rem; /* 8px */
  --syn-border-radius-x-large: 1rem; /* 16px */

  --syn-border-radius-circle: 50%;
  --syn-border-radius-pill: 9999px;

  /*
   * Elevations
   */

  --syn-shadow-x-small: 0 1px 2px rgba(0, 0, 0, 0.18);
  --syn-shadow-small: 0 1px 2px rgba(0, 0, 0, 0.24);
  --syn-shadow-medium: 0 2px 4px rgba(0, 0, 0, 0.24);
  --syn-shadow-large: 0 2px 8px rgba(0, 0, 0, 0.24);
  --syn-shadow-x-large: 0 4px 16px rgba(0, 0, 0, 0.24);

  /*
   * Spacings
   */

  --syn-spacing-3x-small: 0.125rem; /* 2px */
  --syn-spacing-2x-small: 0.25rem; /* 4px */
  --syn-spacing-x-small: 0.5rem; /* 8px */
  --syn-spacing-small: 0.75rem; /* 12px */
  --syn-spacing-medium: 1rem; /* 16px */
  --syn-spacing-large: 1.25rem; /* 20px */
  --syn-spacing-x-large: 1.75rem; /* 28px */
  --syn-spacing-2x-large: 2.25rem; /* 36px */
  --syn-spacing-3x-large: 3rem; /* 48px */
  --syn-spacing-4x-large: 4.5rem; /* 72px */

  /*
   * Transitions
   */

  --syn-transition-x-slow: 1000ms;
  --syn-transition-slow: 500ms;
  --syn-transition-medium: 250ms;
  --syn-transition-fast: 150ms;
  --syn-transition-x-fast: 50ms;

  /*
   * Typography
   */

  /* Fonts */
  --syn-font-mono: SFMono-Regular, Consolas, "Liberation Mono", Menlo, monospace;
  --syn-font-sans: -apple-system, BlinkMacSystemFont, "Segoe UI", Roboto,
    Helvetica, Arial, sans-serif, "Apple Color Emoji", "Segoe UI Emoji",
    "Segoe UI Symbol";
  --syn-font-serif: Georgia, "Times New Roman", serif;

  /* Font sizes */
  --syn-font-size-2x-small: 0.625rem; /* 10px */
  --syn-font-size-x-small: 0.75rem; /* 12px */
  --syn-font-size-small: 0.875rem; /* 14px */
  --syn-font-size-medium: 1rem; /* 16px */
  --syn-font-size-large: 1.25rem; /* 20px */
  --syn-font-size-x-large: 1.5rem; /* 24px */
  --syn-font-size-2x-large: 2.25rem; /* 36px */
  --syn-font-size-3x-large: 3rem; /* 48px */
  --syn-font-size-4x-large: 4.5rem; /* 72px */

  /* Font weights */
  --syn-font-weight-light: 300;
  --syn-font-weight-normal: 400;
  --syn-font-weight-semibold: 500;
  --syn-font-weight-bold: 700;

  /* Letter spacings */
  --syn-letter-spacing-denser: -0.03em;
  --syn-letter-spacing-dense: -0.015em;
  --syn-letter-spacing-normal: normal;
  --syn-letter-spacing-loose: 0.075em;
  --syn-letter-spacing-looser: 0.15em;

  /* Line heights */
  --syn-line-height-denser: 1;
  --syn-line-height-dense: 1.4;
  --syn-line-height-normal: 1.8;
  --syn-line-height-loose: 2.2;
  --syn-line-height-looser: 2.6;

  /* Focus rings */
  --syn-focus-ring-color: var(--syn-color-primary-700);
  --syn-focus-ring-style: solid;
  --syn-focus-ring-width: 3px;
  --syn-focus-ring: var(--syn-focus-ring-style) var(--syn-focus-ring-width) var(--syn-focus-ring-color);
  --syn-focus-ring-offset: 1px;

  /*
   * Forms
   */

  /* Buttons */
  --syn-button-font-size-small: var(--syn-font-size-x-small);
  --syn-button-font-size-medium: var(--syn-font-size-small);
  --syn-button-font-size-large: var(--syn-font-size-medium);

  /* Inputs */
  --syn-input-height-small: 1.875rem; /* 30px */
  --syn-input-height-medium: 2.5rem; /* 40px */
  --syn-input-height-large: 3.125rem; /* 50px */

  --syn-input-background-color: var(--syn-color-neutral-0);
  --syn-input-background-color-hover: var(--syn-input-background-color);
  --syn-input-background-color-focus: var(--syn-input-background-color);
  --syn-input-background-color-disabled: var(--syn-color-neutral-100);
  --syn-input-border-color: var(--syn-color-neutral-300);
  --syn-input-border-color-hover: var(--syn-color-neutral-400);
  --syn-input-border-color-focus: var(--syn-color-primary-500);
  --syn-input-border-color-disabled: var(--syn-color-neutral-300);
  --syn-input-border-width: 1px;
  --syn-input-required-content: "*";
  --syn-input-required-content-offset: -2px;
  --syn-input-required-content-color: var(--syn-input-label-color);

  --syn-input-border-radius-small: var(--syn-border-radius-medium);
  --syn-input-border-radius-medium: var(--syn-border-radius-medium);
  --syn-input-border-radius-large: var(--syn-border-radius-medium);

  --syn-input-font-family: var(--syn-font-sans);
  --syn-input-font-weight: var(--syn-font-weight-normal);
  --syn-input-font-size-small: var(--syn-font-size-small);
  --syn-input-font-size-medium: var(--syn-font-size-medium);
  --syn-input-font-size-large: var(--syn-font-size-large);
  --syn-input-letter-spacing: var(--syn-letter-spacing-normal);

  --syn-input-color: var(--syn-color-neutral-700);
  --syn-input-color-hover: var(--syn-color-neutral-700);
  --syn-input-color-focus: var(--syn-color-neutral-700);
  --syn-input-color-disabled: var(--syn-color-neutral-900);
  --syn-input-icon-color: var(--syn-color-neutral-500);
  --syn-input-icon-color-hover: var(--syn-color-neutral-600);
  --syn-input-icon-color-focus: var(--syn-color-neutral-600);
  --syn-input-placeholder-color: var(--syn-color-neutral-500);
  --syn-input-placeholder-color-disabled: var(--syn-color-neutral-600);
  --syn-input-spacing-small: var(--syn-spacing-small);
  --syn-input-spacing-medium: var(--syn-spacing-medium);
  --syn-input-spacing-large: var(--syn-spacing-large);

  --syn-input-focus-ring-color: hsla(198.6, 88.7%, 48.4%, 0.4);
  --syn-input-focus-ring-offset: 0;

  /* Labels */
  --syn-input-label-font-size-small: var(--syn-font-size-small);
  --syn-input-label-font-size-medium: var(--syn-font-size-medium);
  --syn-input-label-font-size-large: var(--syn-font-size-large);
  --syn-input-label-color: inherit;

  /* Help text */
  --syn-input-help-text-font-size-small: var(--syn-font-size-x-small);
  --syn-input-help-text-font-size-medium: var(--syn-font-size-small);
  --syn-input-help-text-font-size-large: var(--syn-font-size-medium);
  --syn-input-help-text-color: var(--syn-color-neutral-500);

  /* Toggles (checkboxes, radios, switches) */
  --syn-toggle-size-small: 0.875rem; /* 14px */
  --syn-toggle-size-medium: 1.125rem; /* 18px */
  --syn-toggle-size-large: 1.375rem; /* 22px */

  /*
<<<<<<< HEAD
   * Overlays
   */

  --syn-overlay-background-color: hsla(0, 0%, 0%, 0.43);

  /*
   * Panels
   */

  --syn-panel-background-color: var(--syn-color-neutral-0);
  --syn-panel-border-color: var(--syn-color-neutral-300);
  --syn-panel-border-width: 1px;

  /*
=======
>>>>>>> 3e1c3efe
   * Tooltips
   */

  --syn-tooltip-border-radius: var(--syn-border-radius-medium);
  --syn-tooltip-background-color: var(--syn-color-neutral-800);
  --syn-tooltip-color: var(--syn-color-neutral-0);
  --syn-tooltip-font-family: var(--syn-font-sans);
  --syn-tooltip-font-weight: var(--syn-font-weight-normal);
  --syn-tooltip-font-size: var(--syn-font-size-small);
  --syn-tooltip-line-height: var(--syn-line-height-dense);
  --syn-tooltip-padding: var(--syn-spacing-2x-small) var(--syn-spacing-x-small);
  --syn-tooltip-arrow-size: 6px;

  /*
   * Z-indexes
   */

  --syn-z-index-drawer: 700;
  --syn-z-index-dialog: 800;
  --syn-z-index-dropdown: 900;
  --syn-z-index-toast: 950;
  --syn-z-index-tooltip: 1000;
}

/* _utility.css */<|MERGE_RESOLUTION|>--- conflicted
+++ resolved
@@ -482,23 +482,6 @@
   --syn-toggle-size-large: 1.375rem; /* 22px */
 
   /*
-<<<<<<< HEAD
-   * Overlays
-   */
-
-  --syn-overlay-background-color: hsla(0, 0%, 0%, 0.43);
-
-  /*
-   * Panels
-   */
-
-  --syn-panel-background-color: var(--syn-color-neutral-0);
-  --syn-panel-border-color: var(--syn-color-neutral-300);
-  --syn-panel-border-width: 1px;
-
-  /*
-=======
->>>>>>> 3e1c3efe
    * Tooltips
    */
 
