--- conflicted
+++ resolved
@@ -159,15 +159,7 @@
  * Thus, you can set the color property on the <syn-icon> element or an ancestor to change color.
  */
 export const Colors: Story = {
-<<<<<<< HEAD
-  parameters: {
-    controls: {
-      disable: true,
-    },
-  },
-=======
   name: 'Colors',
->>>>>>> 9efa20e0
   render: () => html`<div style="color: var(--syn-color-primary-600);">
   <syn-icon name="warning"></syn-icon>
   <syn-icon name="inventory"></syn-icon>
@@ -194,15 +186,7 @@
  * or on a parent element as shown below.
  */
 export const Sizing: Story = {
-<<<<<<< HEAD
-  parameters: {
-    controls: {
-      disable: true,
-    },
-  },
-=======
   name: 'Sizing',
->>>>>>> 9efa20e0
   render: () => html`<div style="font-size: var(--syn-font-size-2x-large);">
   <syn-icon name="warning"></syn-icon>
   <syn-icon name="inventory"></syn-icon>
@@ -227,15 +211,7 @@
  * For non-decorative icons, use the label attribute to announce it to assistive devices.
  */
 export const Labels: Story = {
-<<<<<<< HEAD
-  parameters: {
-    controls: {
-      disable: true,
-    },
-  },
-=======
   name: 'Labels',
->>>>>>> 9efa20e0
   render: () => html`<syn-icon name="star" label="Add to favorites"></syn-icon>`,
 };
 
@@ -245,15 +221,7 @@
  * If you're using more than one custom icon, it might make sense to register a custom icon library.
  */
 export const CustomIcons: Story = {
-<<<<<<< HEAD
-  parameters: {
-    controls: {
-      disable: true,
-    },
-  },
-=======
   name: 'Custom icons',
->>>>>>> 9efa20e0
   render: () => html`<syn-icon src="/logo-claim.svg" style="font-size: 10rem;"></syn-icon>`,
 };
 
@@ -306,15 +274,7 @@
  * to see how to handle this.
  */
 export const CDNIconLibrary: Story = {
-<<<<<<< HEAD
-  parameters: {
-    controls: {
-      disable: true,
-    },
-  },
-=======
   name: 'CDN icon library',
->>>>>>> 9efa20e0
   render: () => {
     registerIconLibrary('fa', {
       resolver: name => {
@@ -374,15 +334,7 @@
 * ```
 */
 export const BundledIconLibrary: Story = {
-<<<<<<< HEAD
-  parameters: {
-    controls: {
-      disable: true,
-    },
-  },
-=======
   name: 'Bundled icon library',
->>>>>>> 9efa20e0
   render: () => {
     registerIconLibrary('bundled-default', {
       mutator: svg => svg.setAttribute('fill', 'currentColor'),
@@ -438,15 +390,7 @@
 * ```
 */
 export const SpriteSheetUsage: Story = {
-<<<<<<< HEAD
-  parameters: {
-    controls: {
-      disable: true,
-    },
-  },
-=======
   name: 'Sprite sheet usage',
->>>>>>> 9efa20e0
   render: () => {
     registerIconLibrary('sprite', {
       mutator: svg => svg.setAttribute('fill', 'currentColor'),
