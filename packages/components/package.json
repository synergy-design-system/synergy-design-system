{
  "author": {
    "name": "SICK Global UX Foundation",
    "url": "https://www.sick.com"
  },
  "name": "@synergy-design-system/components",
  "version": "1.0.0-main.20",
  "description": "",
  "repository": {
    "type": "git",
    "url": "https://github.com/SickDesignSystem/synergy.git",
    "directory": "packages/components"
  },
  "exports": {
    ".": {
      "types": "./dist/synergy.d.ts",
      "import": "./dist/synergy.js"
    },
    "./custom-elements.json": "./dist/custom-elements.json",
    "./synergy.js": "./dist/synergy.js",
    "./synergy-autoloader.js": "./dist/synergy-autoloader.js",
    "./components/*": "./dist/components/*",
    "./utilities/*": "./dist/utilities/*",
    "./translations/*": "./dist/translations/*"
  },
  "files": [
    "dist"
  ],
  "scripts": {
    "build": "node scripts/build.js",
    "create-checksums": "node -e 'import(\"./scripts/jobs/createChecksums.js\").then( loadedModule => loadedModule.runCreateChecksums() )'",
    "test": "web-test-runner --group default",
    "vendor": "node scripts/vendorism.js",
    "vendor.get": "node scripts/vendorism.js -g",
    "vendor.set": "node scripts/vendorism.js -s",
    "vendor.eject": "node scripts/vendorism.js -e",
    "lint:css": "stylelint \"src/**/*.{css,js,ts}\"",
    "lint:js": "eslint src",
    "lint": "pnpm run /^lint:.*/",
    "release": "semantic-release  --tagFormat 'components/${version}' -e semantic-release-monorepo",
    "release.angular": "git add ../angular && git commit -m \"chore(release/angular) via component release [skip actions]\"",
    "release.react": "git add ../react && git commit -m \"chore(release/react) via component release [skip actions]\"",
    "release.vue": "git add ../vue && git commit -m \"chore(release/vue) via component release [skip actions]\""
  },
  "type": "module",
  "types": "./dist/synergy.d.ts",
  "homepage": "https://github.com/SickDesignSystem/synergy/tree/main/packages/components",
  "keywords": [
    "Web Components",
    "LIT Components",
    "Design System",
    "SDS",
    "Synergy Design System",
    "SICK",
    "SICK Design System"
  ],
  "license": "MIT",
  "devDependencies": {
    "@custom-elements-manifest/analyzer": "^0.8.4",
    "@lit/react": "^1.0.0",
    "@open-wc/testing": "^3.2.0",
    "@playwright/test": "^1.39.0",
    "@semantic-release/changelog": "^6.0.3",
    "@semantic-release/exec": "^6.0.3",
    "@semantic-release/git": "^10.0.1",
    "@synergy-design-system/eslint-config-syn": "workspace:*",
    "@synergy-design-system/stylelint-config-syn": "workspace:*",
    "@synergy-design-system/tokens": "workspace:*",
    "@types/mocha": "^10.0.2",
    "@typescript-eslint/eslint-plugin": "^6.9.0",
    "@typescript-eslint/parser": "^6.9.0",
    "@web/dev-server-esbuild": "^0.4.1",
    "@web/test-runner": "^0.17.2",
    "@web/test-runner-commands": "^0.8.1",
    "@web/test-runner-playwright": "^0.10.1",
    "chalk": "^5.3.0",
    "change-case": "^4.1.2",
    "command-line-args": "^5.2.1",
    "comment-parser": "^1.4.0",
    "custom-element-jet-brains-integration": "^1.3.1",
    "custom-element-vs-code-integration": "^1.2.1",
    "del": "^7.1.0",
    "esbuild": "^0.19.4",
    "esbuild-plugin-replace": "^1.4.0",
    "esbuild-plugin-vue3": "^0.3.2",
    "eslint": "^8.47.0",
    "eslint-config-airbnb": "^19.0.4",
    "eslint-config-airbnb-typescript": "^17.1.0",
    "eslint-plugin-import": "^2.28.1",
    "eslint-plugin-lit": "^1.9.1",
    "eslint-plugin-lit-a11y": "^4.1.0",
    "eslint-plugin-vue": "^9.18.1",
    "eslint-plugin-wc": "^2.0.4",
    "globby": "^13.2.2",
    "jsdom": "^22.1.0",
    "ng-packagr": "^17.0.0",
    "ora": "^7.0.1",
    "prettier": "^3.0.3",
    "remark-parse": "^11.0.0",
    "semantic-release": "^19.0.5",
    "semantic-release-monorepo": "^7.0.5",
    "sinon": "^16.1.0",
    "stylelint": "^15.10.3",
    "typescript": "^5.2.2",
    "unified": "^11.0.3",
    "unist-util-visit": "^5.0.0",
    "user-agent-data-types": "^0.4.2",
    "vendorism": "github:mariohamann/vendorism",
    "vue-tsc": "^1.8.24"
  },
  "release": {
    "branches": [
      "+([0-9])?(.{+([0-9]),x}).x",
      {
        "name": "main",
        "prerelease": true
      },
      {
        "name": "beta",
        "prerelease": true
      },
      {
        "name": "alpha",
        "prerelease": true
      },
      "release-fallback"
    ],
    "plugins": [
      "@semantic-release/commit-analyzer",
      "@semantic-release/release-notes-generator",
      [
        "@semantic-release/changelog",
        {
          "changelogFile": "CHANGELOG.md"
        }
      ],
      [
        "@semantic-release/npm",
        {
          "npmPublish": false
        }
      ],
      [
        "@semantic-release/exec",
        {
          "prepareCmd": "pnpm build && pnpm release.angular && pnpm release.react && pnpm release.vue"
        }
      ],
      [
        "@semantic-release/git",
        {
          "message": "chore(release/components): ${nextRelease.version} [skip actions]\n\n${nextRelease.notes}",
          "assets": [
            "CHANGELOG.md",
            "package.json"
          ]
        }
      ],
      [
        "@semantic-release/github",
        {
          "successComment": false
        }
      ]
    ]
  },
  "dependencies": {
    "@floating-ui/dom": "^1.5.3",
    "@shoelace-style/animations": "^1.1.0",
    "@shoelace-style/localize": "^3.1.2",
    "composed-offset-position": "^0.0.4",
    "lit": "^3.0.0"
  },
  "web-types": "./dist/web-types.json",
  "meta": {
    "checksums": {
<<<<<<< HEAD
      "angular": "d5a9ff4ac7f2d8e7f84af4c8f79ec0249af18ad2",
      "react": "35cdf7876245fcb6afadb219f32f820be2c60ef6"
=======
      "angular": "49cbcdb3497cfb2406f22b3904acf0e2ee20ee7e",
      "react": "9937937285db5bcfd0105896c759490839ec1c8f",
      "vue": "24514a50801e8d9655ffb4389fbc292cf7333aac"
>>>>>>> 6a042c60
    }
  }
}<|MERGE_RESOLUTION|>--- conflicted
+++ resolved
@@ -174,14 +174,9 @@
   "web-types": "./dist/web-types.json",
   "meta": {
     "checksums": {
-<<<<<<< HEAD
-      "angular": "d5a9ff4ac7f2d8e7f84af4c8f79ec0249af18ad2",
-      "react": "35cdf7876245fcb6afadb219f32f820be2c60ef6"
-=======
-      "angular": "49cbcdb3497cfb2406f22b3904acf0e2ee20ee7e",
-      "react": "9937937285db5bcfd0105896c759490839ec1c8f",
-      "vue": "24514a50801e8d9655ffb4389fbc292cf7333aac"
->>>>>>> 6a042c60
+      "angular": "1033ec1d541be033071903d3b67a4f12ad5f1bed",
+      "react": "0e5c2e8f3c019091b977d772d77b5d7bc5118af8",
+      "vue": "f305b8d6a910b7744ba6d6a89a31084b3cb616e9"
     }
   }
 }