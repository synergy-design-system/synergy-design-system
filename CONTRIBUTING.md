# SICK Design System Contribution Guidelines

Thank you for investing your time to contribute to our project.
We want to make sure to provide our users with a set of feature rich, high quality and easy to use web-components.
To achieve this, we are using some common conventions when contributing features or components to this repository.

## Testing

All features and components must be automatically tested to catch regressions. Please write tests to validate your new features wherever you can. Also make sure to always provide storybook stories when authoring new components.

## Code conventions

We are enforcing common code conventions via `eslint` and `stylelint`. Please make sure your code meets those conventions by linting your files or your PR may not be approved. You may use your editors eslint integration or run `pnpm lint` in the package that you are working on. Linting of all packages is also possible by issuing `pnpm lint` in the root of this repository.

When writing components, use our defined list of design tokens for spacing, fonts or colors. As a rule of thumb, there should be no need to have a static color anywhere in your css code.

Components must be optimized for accessibility. Please use tools like AXE or Dev-Tools and have a look at the [Web Content Accessibility Guidelines](https://www.w3.org/WAI/standards-guidelines/wcag/) for further information.

## Contribution workflow:

If you want to contribute to this project, please [make sure that a similar issue does not exist yet](https://github.com/SickDesignSystem/sds/issues). If it does not exist, create a new issue, using one of our issue templates as a starting point. Create a new pull request, using `main` as source. Request a review when you are done with your changes. 

Please use the following message conventions for your commits:

`ICON COMMIT PREFIX(PKG) ISSUE_ID: DESCRIPTION`

where ICON and COMMIT PREFIX are one of the following:

|  Icon  | Used for      | Commit Prefix | Description
|:------:|:--------------|:--------------|:------------
|   🐛   | Bugs          | Fix           | Used when a bug was fixed
|   📚   | Documentation | Doc           | Used when adding or updating documentation
|   ✨   | Features      | Feat          | Feature was added
|   🚀   | Releases      | Rel           | Release was scheduled
|   ⛔   | Removals      | Del           | Used when a feature was removed

and PKG is the package in which changes are done:

- **css**: CSS package
- **core**: Web components package
- **design-tokens**: Design Tokens package
<<<<<<< HEAD
- **Core**: Web components package
- **icons**: Icons package
=======
>>>>>>> dfdf2b3c
- **lint**: EsLint or stylelint rules

Examples for valid commit messages:

```
🐛 Fix(design-tokens) #12: Fixed typo in README.md
✨ Feat(Core) #6: Support for pnpm and workspaces
📚 Doc(design-tokens) #14: Add installation instructions
🚀 Rel(design-tokens): v0.2.0
⛔ Del(design-tokens) #18: Removed less output from design-tokens (not needed)
```<|MERGE_RESOLUTION|>--- conflicted
+++ resolved
@@ -39,11 +39,7 @@
 - **css**: CSS package
 - **core**: Web components package
 - **design-tokens**: Design Tokens package
-<<<<<<< HEAD
-- **Core**: Web components package
 - **icons**: Icons package
-=======
->>>>>>> dfdf2b3c
 - **lint**: EsLint or stylelint rules
 
 Examples for valid commit messages:
