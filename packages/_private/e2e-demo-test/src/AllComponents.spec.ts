--- conflicted
+++ resolved
@@ -1,10 +1,5 @@
-<<<<<<< HEAD
 import { type Locator, expect, test } from '@playwright/test';
-import type { SynOptgroup } from '@synergy-design-system/components';
-=======
-import { expect, test } from '@playwright/test';
-import type { SynCombobox } from '@synergy-design-system/components';
->>>>>>> 5e4e6846
+import type { SynCombobox, SynOptgroup } from '@synergy-design-system/components';
 import { AllComponentsPage } from './PageObjects/index.js';
 import {
   createTestCases,
@@ -59,6 +54,74 @@
     }); // Test accessibility
   }); // </syn-alert>
 
+  test.describe(`${name}: <SynCombobox /> ${port}`, () => {
+    test.describe('Regression#797', () => {
+      test('should show the text content of the option, when value was set initially via value', async ({ page }) => {
+        const AllComponents = new AllComponentsPage(page, port);
+        await AllComponents.loadInitialPage();
+        await AllComponents.activateItem('comboboxLink');
+
+        await expect(AllComponents.getLocator('comboboxContent')).toBeVisible();
+
+        const combobox = await AllComponents.getLocator('comboboxComponent');
+        // Check that the displayed value is the text content of the option
+        const displayedValue = await combobox.evaluate((ele: SynCombobox) => ele.displayLabel);
+
+        expect(displayedValue).toEqual('Option 2');
+      });
+
+      test('should show the text content of the new value, when value was set afterwards', async ({ page }) => {
+        const AllComponents = new AllComponentsPage(page, port);
+        await AllComponents.loadInitialPage();
+        await AllComponents.activateItem('comboboxLink');
+
+        await expect(AllComponents.getLocator('comboboxContent')).toBeVisible();
+
+        const combobox = await AllComponents.getLocator('comboboxComponent');
+        await combobox.evaluate((ele: SynCombobox) => {
+          // eslint-disable-next-line no-param-reassign
+          ele.value = 'option-3';
+        });
+        // Check that the displayed value is the text content of the option
+        const displayedValue = await combobox.evaluate((ele: SynCombobox) => ele.displayLabel);
+
+        expect(displayedValue).toEqual('Option 3');
+      });
+
+      test('should update the displayed value of the combobox after dynamically added the corresponding option', async ({ page }) => {
+        const AllComponents = new AllComponentsPage(page, port);
+        await AllComponents.loadInitialPage();
+        await AllComponents.activateItem('comboboxLink');
+
+        await expect(AllComponents.getLocator('comboboxContent')).toBeVisible();
+
+        const combobox = await AllComponents.getLocator('comboboxComponent');
+        await combobox.evaluate((ele: SynCombobox) => {
+          // eslint-disable-next-line no-param-reassign
+          ele.value = 'option-4';
+        });
+        // Check that the displayed value is the text content of the option
+        const displayedValue = await combobox.evaluate((ele: SynCombobox) => ele.displayLabel);
+
+        expect(displayedValue).toEqual('option-4');
+
+        // Add a new option to the combobox
+        await combobox.evaluate((ele: SynCombobox) => {
+          const newOption = document.createElement('syn-option');
+          newOption.value = 'option-4';
+          newOption.textContent = 'Option 4';
+          ele.appendChild(newOption);
+        });
+        // Check if the displayed value is updated
+        const updatedDisplayedValue = await combobox.evaluate(
+          (ele: SynCombobox) => ele.displayLabel,
+        );
+
+        expect(updatedDisplayedValue).toEqual('Option 4');
+      });
+    }); // regression#797
+  }); // </syn-combobox>
+
   test.describe(`${name}: <SynOptgroup /> ${port}`, () => {
     /**
      * Set the disabled prop of a given locator
@@ -108,7 +171,6 @@
         const AllComponents = new AllComponentsPage(page, port);
         await AllComponents.loadInitialPage();
 
-<<<<<<< HEAD
         const tabGroupLink = AllComponents.getLocator('tabGroupLink');
         const tabGroupCustom = AllComponents.getLocator('tabGroupCustom');
         const tabGroupGeneral = AllComponents.getLocator('tabGroupGeneral');
@@ -133,122 +195,4 @@
       });
     }); // regression#757
   }); // </syn-tabgroup>
-}); // End createTestCases
-=======
-        // Initial state should be the first item is open
-        await AllComponents.activateItem('alertLink');
-        await expect(AllComponents.getLocator('alertContent')).toBeVisible();
-
-        await expect(AllComponents.getLocator('alertAll')).toHaveCount(5);
-
-        // Check that all alerts have a different variants
-        const alerts = await AllComponents.getLocator('alertAll');
-        const availableVariants = await alerts.evaluateAll(a => {
-          const variants = a.map((alert) => alert.getAttribute('variant'));
-          return variants;
-        });
-        expect(availableVariants).toEqual(['primary', 'success', 'neutral', 'warning', 'danger']);
-      }); // Test accessibility
-    }); // </syn-alert>
-
-    test.describe(`${name}: <SynCombobox /> ${port}`, () => {
-      test.describe('Regression#797', () => {
-        test('should show the text content of the option, when value was set initially via value', async ({ page }) => {
-          const AllComponents = new AllComponentsPage(page, port);
-          await AllComponents.loadInitialPage();
-          await AllComponents.activateItem('comboboxLink');
-
-          await expect(AllComponents.getLocator('comboboxContent')).toBeVisible();
-
-          const combobox = await AllComponents.getLocator('comboboxComponent');
-          // Check that the displayed value is the text content of the option
-          const displayedValue = await combobox.evaluate((ele: SynCombobox) => ele.displayLabel);
-
-          expect(displayedValue).toEqual('Option 2');
-        });
-
-        test('should show the text content of the new value, when value was set afterwards', async ({ page }) => {
-          const AllComponents = new AllComponentsPage(page, port);
-          await AllComponents.loadInitialPage();
-          await AllComponents.activateItem('comboboxLink');
-
-          await expect(AllComponents.getLocator('comboboxContent')).toBeVisible();
-
-          const combobox = await AllComponents.getLocator('comboboxComponent');
-          await combobox.evaluate((ele: SynCombobox) => {
-            // eslint-disable-next-line no-param-reassign
-            ele.value = 'option-3';
-          });
-          // Check that the displayed value is the text content of the option
-          const displayedValue = await combobox.evaluate((ele: SynCombobox) => ele.displayLabel);
-
-          expect(displayedValue).toEqual('Option 3');
-        });
-
-        test('should update the displayed value of the combobox after dynamically added the corresponding option', async ({ page }) => {
-          const AllComponents = new AllComponentsPage(page, port);
-          await AllComponents.loadInitialPage();
-          await AllComponents.activateItem('comboboxLink');
-
-          await expect(AllComponents.getLocator('comboboxContent')).toBeVisible();
-
-          const combobox = await AllComponents.getLocator('comboboxComponent');
-          await combobox.evaluate((ele: SynCombobox) => {
-            // eslint-disable-next-line no-param-reassign
-            ele.value = 'option-4';
-          });
-          // Check that the displayed value is the text content of the option
-          const displayedValue = await combobox.evaluate((ele: SynCombobox) => ele.displayLabel);
-
-          expect(displayedValue).toEqual('option-4');
-
-          // Add a new option to the combobox
-          await combobox.evaluate((ele: SynCombobox) => {
-            const newOption = document.createElement('syn-option');
-            newOption.value = 'option-4';
-            newOption.textContent = 'Option 4';
-            ele.appendChild(newOption);
-          });
-          // Check if the displayed value is updated
-          const updatedDisplayedValue = await combobox.evaluate(
-            (ele: SynCombobox) => ele.displayLabel,
-          );
-
-          expect(updatedDisplayedValue).toEqual('Option 4');
-        });
-      }); // regression#797
-    }); // </syn-combobox>
-
-    test.describe(`${name}: <SynTabGroup /> ${port}`, () => {
-      test.describe('Regression#757', () => {
-        test('should not trigger the parent tab navigation when activating a subtab', async ({ page }) => {
-          const AllComponents = new AllComponentsPage(page, port);
-          await AllComponents.loadInitialPage();
-
-          const tabGroupLink = AllComponents.getLocator('tabGroupLink');
-          const tabGroupCustom = AllComponents.getLocator('tabGroupCustom');
-          const tabGroupGeneral = AllComponents.getLocator('tabGroupGeneral');
-
-          // Check if the active tab is adjusted when navigating
-          await expect(tabGroupLink).toHaveJSProperty('active', false);
-          await AllComponents.activateItem('tabGroupLink');
-          await expect(tabGroupLink).toHaveJSProperty('active', true);
-
-          // Check if the active tab of the given sub tab group is adjusted when navigating
-          await expect(tabGroupCustom).toBeVisible();
-          await expect(tabGroupCustom).toHaveJSProperty('active', false);
-          await expect(tabGroupGeneral).toBeVisible();
-          await expect(tabGroupGeneral).toHaveJSProperty('active', true);
-
-          await tabGroupCustom.click();
-          await expect(tabGroupCustom).toHaveJSProperty('active', true);
-          await expect(tabGroupGeneral).toHaveJSProperty('active', false);
-
-          // Finally, check if the parent tab is still active
-          await expect(tabGroupLink).toHaveJSProperty('active', true);
-        });
-      }); // regression#757
-    }); // </syn-tabgroup>
-  }); // End createTestCases
-}); // /test-suite
->>>>>>> 5e4e6846
+}); // End createTestCases