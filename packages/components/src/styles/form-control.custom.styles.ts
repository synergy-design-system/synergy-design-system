--- conflicted
+++ resolved
@@ -36,13 +36,8 @@
    padding: var(--syn-input-spacing-small) 0;
   }
 
-<<<<<<< HEAD
-  /* ERROR */
-  :host([data-user-invalid]) .form-control__help-text {
-=======
     /* ERROR */
   :host([data-user-invalid]:not([disabled])) .form-control__help-text {
->>>>>>> 46318a01
     color: var(--syn-input-help-text-color-error);
    }
 
