--- conflicted
+++ resolved
@@ -494,19 +494,19 @@
       "value": "600"
     }
   },
-<<<<<<< HEAD
+  "header": {
+    "border": {
+      "color": {
+        "type": "color",
+        "value": "{color.neutral.400}"
+      }
+    }
+  },
   "icon-button": {
     "focus-ring": {
       "border-radius": {
         "type": "sizing",
         "value": "{border-radius.none}"
-=======
-  "header": {
-    "border": {
-      "color": {
-        "type": "color",
-        "value": "{color.neutral.400}"
->>>>>>> 81d1564d
       }
     }
   },
