/* eslint-disable import/no-extraneous-dependencies */
import fs from 'node:fs';
import { defineConfig } from 'vite';
import { viteStaticCopy } from 'vite-plugin-static-copy';
import { createSpriteSheet } from '@synergy-design-system/assets';

type SynSpriteSheetOptions = {
  /**
   * The output file name. Make sure the path exists
   */
  outFileName: string;

  /**
   * List of icons to include in the sprite sheet
   */
  icons: Parameters<typeof createSpriteSheet>[0];
};

const defaultOptions: SynSpriteSheetOptions = {
  icons: [],
  outFileName: './public/synergy-icon-sprites.svg',
};

const synSpriteSheetCreator = (options: Partial<SynSpriteSheetOptions> = {}) => ({
  buildStart: () => {
    const finalOptions = {
      ...defaultOptions,
      ...options,
    };
    const {
      icons,
      outFileName,
    } = finalOptions;

    const sheet = createSpriteSheet(icons);

    // Create the output file
    fs.writeFileSync(outFileName, sheet);
  },
  name: 'syn-sprite-sheet-creator',
});

export const defaultConfig = {
  plugins: [
    viteStaticCopy({
      targets: [
        // Copy all static assets to the dist folder
        {
          dest: './assets/icons/',
          src: 'node_modules/@synergy-design-system/assets/src/icons/*',
        },
        // Allow loading subpages from the src/pages directory
        {
          dest: './pages/',
          src: './src/pages/*',
        },
      ],
    }),
  ],
  server: {
    port: 5173,
  },
};

export const withSpriteSheetGenerator = {
  plugins: [
    synSpriteSheetCreator({
      icons: [
        'weekend',
        'home',
        'contact_mail',
        'contact_emergency',
        'density_small',
        'density_medium',
        'density_large',
        'grid_view',
        'wallpaper',
        'house',
        'chat',
        'info',
        'check_circle',
        'settings',
        'warning',
        'error',
<<<<<<< HEAD
        'visibility_off',
        'visibility',
=======
        'lunch_dining',
        'space_dashboard',
        'preview',
>>>>>>> cc446deb
      ],
    }),
    viteStaticCopy({
      targets: [
        // Allow loading subpages from the src/pages directory
        {
          dest: './pages/',
          src: './src/pages/*',
        },
      ],
    }),
  ],
  server: {
    port: 5173,
  },
};

// https://vitejs.dev/config/
export default defineConfig(
  // Change this to withSpriteSheetGenerator to test the sprite sheet generator
  // withSpriteSheetGenerator,
  defaultConfig,
);<|MERGE_RESOLUTION|>--- conflicted
+++ resolved
@@ -82,14 +82,11 @@
         'settings',
         'warning',
         'error',
-<<<<<<< HEAD
-        'visibility_off',
-        'visibility',
-=======
         'lunch_dining',
         'space_dashboard',
         'preview',
->>>>>>> cc446deb
+        'visibility_off',
+        'visibility',
       ],
     }),
     viteStaticCopy({
