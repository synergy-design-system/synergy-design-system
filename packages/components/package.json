{
  "author": {
    "name": "SICK Global UX Foundation",
    "url": "https://www.sick.com"
  },
  "name": "@synergy-design-system/components",
  "version": "1.0.1",
  "description": "",
  "repository": {
    "type": "git",
    "url": "https://github.com/synergy-design-system/synergy-design-system.git",
    "directory": "packages/components"
  },
  "exports": {
    ".": {
      "types": "./dist/synergy.d.ts",
      "import": "./dist/synergy.js"
    },
    "./custom-elements.json": "./dist/custom-elements.json",
    "./synergy.js": "./dist/synergy.js",
    "./synergy-autoloader.js": "./dist/synergy-autoloader.js",
    "./components/*": "./dist/components/*",
    "./utilities/*": "./dist/utilities/*",
    "./translations/*": "./dist/translations/*"
  },
  "files": [
    "dist"
  ],
  "scripts": {
    "build": "node scripts/build.js",
    "create-checksums": "node -e 'import(\"./scripts/jobs/createChecksums.js\").then( loadedModule => loadedModule.runCreateChecksums() )'",
    "test": "web-test-runner --group default",
    "vendor": "node scripts/vendorism.js",
    "vendor.get": "node scripts/vendorism.js -g",
    "vendor.set": "node scripts/vendorism.js -s",
    "vendor.eject": "node scripts/vendorism.js -e",
    "lint:css": "stylelint \"src/**/*.{css,js,ts}\"",
    "lint:js": "eslint src",
    "lint": "pnpm run /^lint:.*/",
    "release": "semantic-release  --tagFormat 'components/${version}' -e semantic-release-monorepo",
    "release.angular": "git add ../angular && git commit -m \"chore(release/angular) via component release [skip actions]\"",
    "release.react": "git add ../react && git commit -m \"chore(release/react) via component release [skip actions]\"",
    "release.vue": "git add ../vue && git commit -m \"chore(release/vue) via component release [skip actions]\""
  },
  "type": "module",
  "types": "./dist/synergy.d.ts",
  "homepage": "https://github.com/synergy-design-system/synergy-design-system/tree/main/packages/components",
  "keywords": [
    "Web Components",
    "LIT Components",
    "Design System",
    "SDS",
    "Synergy Design System",
    "SICK",
    "SICK Design System"
  ],
  "license": "MIT",
  "devDependencies": {
    "@custom-elements-manifest/analyzer": "^0.8.4",
    "@lit/react": "^1.0.0",
    "@open-wc/testing": "^3.2.0",
    "@playwright/test": "^1.39.0",
    "@semantic-release/changelog": "^6.0.3",
    "@semantic-release/exec": "^6.0.3",
    "@semantic-release/git": "^10.0.1",
    "@synergy-design-system/eslint-config-syn": "workspace:*",
    "@synergy-design-system/stylelint-config-syn": "workspace:*",
    "@synergy-design-system/tokens": "workspace:*",
    "@types/mocha": "^10.0.2",
    "@typescript-eslint/eslint-plugin": "^6.9.0",
    "@typescript-eslint/parser": "^6.9.0",
    "@web/dev-server-esbuild": "^0.4.1",
    "@web/test-runner": "^0.17.2",
    "@web/test-runner-commands": "^0.8.1",
    "@web/test-runner-playwright": "^0.10.1",
    "chalk": "^5.3.0",
    "change-case": "^4.1.2",
    "command-line-args": "^5.2.1",
    "comment-parser": "^1.4.0",
    "custom-element-jet-brains-integration": "^1.3.1",
    "custom-element-vs-code-integration": "^1.2.1",
    "del": "^7.1.0",
    "esbuild": "^0.19.4",
    "esbuild-plugin-replace": "^1.4.0",
    "esbuild-plugin-vue3": "^0.3.2",
    "eslint": "^8.47.0",
    "eslint-config-airbnb": "^19.0.4",
    "eslint-config-airbnb-typescript": "^17.1.0",
    "eslint-plugin-import": "^2.28.1",
    "eslint-plugin-lit": "^1.9.1",
    "eslint-plugin-lit-a11y": "^4.1.0",
    "eslint-plugin-vue": "^9.18.1",
    "eslint-plugin-wc": "^2.0.4",
    "globby": "^13.2.2",
    "jsdom": "^22.1.0",
    "ng-packagr": "^17.0.0",
    "ora": "^7.0.1",
    "prettier": "^3.0.3",
    "remark-parse": "^11.0.0",
    "semantic-release": "^19.0.5",
    "semantic-release-monorepo": "^7.0.5",
    "sinon": "^16.1.0",
    "stylelint": "^15.10.3",
    "typescript": "^5.2.2",
    "unified": "^11.0.3",
    "unist-util-visit": "^5.0.0",
    "user-agent-data-types": "^0.4.2",
    "vendorism": "github:mariohamann/vendorism",
    "vue-tsc": "^1.8.24"
  },
  "release": {
    "branches": [
      "main",
      {
        "name": "beta",
        "prerelease": true
      },
      {
        "name": "alpha",
        "prerelease": true
      }
    ],
    "plugins": [
      "@semantic-release/commit-analyzer",
      "@semantic-release/release-notes-generator",
      [
        "@semantic-release/changelog",
        {
          "changelogFile": "CHANGELOG.md"
        }
      ],
      [
        "@semantic-release/npm",
        {
          "npmPublish": false
        }
      ],
      [
        "@semantic-release/exec",
        {
          "prepareCmd": "pnpm build && pnpm release.angular && pnpm release.react && pnpm release.vue"
        }
      ],
      [
        "@semantic-release/git",
        {
          "message": "chore(release/components): ${nextRelease.version} [skip actions]\n\n${nextRelease.notes}",
          "assets": [
            "CHANGELOG.md",
            "package.json"
          ]
        }
      ],
      [
        "@semantic-release/github",
        {
          "successComment": false
        }
      ]
    ]
  },
  "dependencies": {
    "@floating-ui/dom": "^1.5.3",
    "@shoelace-style/animations": "^1.1.0",
    "@shoelace-style/localize": "^3.1.2",
    "composed-offset-position": "^0.0.4",
    "lit": "^3.0.0"
  },
  "web-types": "./dist/web-types.json",
  "meta": {
    "checksums": {
<<<<<<< HEAD
      "angular": "32cb524aca3f7ad4a78e8bd8a1a604069b8c9901",
      "react": "5feeae3d2968efeaf76e0b512c2e8d95925a3385",
      "vue": "0adeb25c644523e9d0fa015135bd4548960fe88e"
=======
      "angular": "163909c667f933cbfb19b2186e334215351ddbaf",
      "react": "ac97a464490e9a083b32a96743ed56062fd14f49",
      "vue": "0c848058f6f9221a1876108697a102b0ff83d262"
>>>>>>> cf15ce0f
    }
  }
}<|MERGE_RESOLUTION|>--- conflicted
+++ resolved
@@ -169,15 +169,9 @@
   "web-types": "./dist/web-types.json",
   "meta": {
     "checksums": {
-<<<<<<< HEAD
       "angular": "32cb524aca3f7ad4a78e8bd8a1a604069b8c9901",
       "react": "5feeae3d2968efeaf76e0b512c2e8d95925a3385",
-      "vue": "0adeb25c644523e9d0fa015135bd4548960fe88e"
-=======
-      "angular": "163909c667f933cbfb19b2186e334215351ddbaf",
-      "react": "ac97a464490e9a083b32a96743ed56062fd14f49",
-      "vue": "0c848058f6f9221a1876108697a102b0ff83d262"
->>>>>>> cf15ce0f
+      "vue": "ee6f356beec28d7cda7246052992a2d4ef570418"
     }
   }
 }