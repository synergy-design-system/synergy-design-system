--- conflicted
+++ resolved
@@ -64,17 +64,9 @@
   parameters: generateStoryParameters('password-toggle')
 };
 
-<<<<<<< HEAD
 export const ReadonlyInputs: Story = {
   render: () => html`<syn-input value="Readonly content" readonly></syn-input>`,
   parameters: generateStoryParameters('filled')
-=======
-/**
- * Add the readonly attribute to draw a readonly input.
- */
-export const ReadonlyInputs: Story = {
-  render: () => html`<syn-input value="Readonly content" readonly></syn-input>`,
->>>>>>> 7f124f6b
 };
 
 export const Disabled: Story = {
@@ -95,7 +87,7 @@
 };
 
 /**
- * The error state is used to warn the user that the input is invalid. 
+ * The error state is used to warn the user that the input is invalid.
  */
 export const Error: Story = {
   render: () => html`<form>
