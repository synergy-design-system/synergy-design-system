--- conflicted
+++ resolved
@@ -1,9 +1,5 @@
 /**
-<<<<<<< HEAD
- * @synergy-design-system/tokens version 2.28.0
-=======
- * @synergy-design-system/tokens version 2.32.0
->>>>>>> 8441f8bc
+ * @synergy-design-system/tokens version 2.33.0
  * SICK Global UX Foundation
  * Do not edit directly, this file was auto-generated.
  */
@@ -234,13 +230,9 @@
   --syn-link-underline-outline: 7%;
   --syn-logo-color: var(--syn-color-primary-400);
   --syn-opacity-50: 0.5; /** 50% */
-<<<<<<< HEAD
-  --syn-overlay-background-color: rgba(49, 55, 58, 0.5);
-=======
   --syn-overlay-background-blur: 0px;
   --syn-overlay-background-color: rgba(49, 55, 58, 0.5);
   --syn-page-background: var(--syn-color-neutral-50);
->>>>>>> 8441f8bc
   --syn-panel-background-color: var(--syn-color-neutral-0);
   --syn-panel-border-color: var(--syn-color-neutral-300);
   --syn-panel-border-radius: var(--syn-border-radius-medium);
