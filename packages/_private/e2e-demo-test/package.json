--- conflicted
+++ resolved
@@ -24,14 +24,8 @@
     "typescript": "^5.4.5"
   },
   "dependencies": {
-<<<<<<< HEAD
-    "@playwright/test": "^1.43.1",
-    "@synergy-design-system/components": "workspace:*",
-    "@synergy-design-system/tokens": "workspace:*"
-=======
     "@playwright/test": "^1.44.1",
     "@synergy-design-system/components": "workspace:^",
     "@synergy-design-system/tokens": "workspace:^"
->>>>>>> ebc57068
   }
 }