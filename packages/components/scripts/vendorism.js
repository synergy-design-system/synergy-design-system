/* eslint-disable no-console */
import fs from 'fs';
import { execSync } from 'child_process';
import commandLineArgs from 'command-line-args';
import { eject, setSource, setTarget } from 'vendorism';
import { optimizePathForWindows } from 'vendorism/src/scripts/helpers.js';
import { generateStorybookFile, updateVsCodeReadOnlyFiles } from './vendorism/index.js';
import {
  vendorButton,
  vendorCustomElementsManifest,
<<<<<<< HEAD
  vendorIconButton,
=======
  vendorIcon,
>>>>>>> 6a042c60
  vendorInput,
  vendorTextarea,
  vendorWebTestRunnerConfig,
} from './vendorism/custom/index.js';

/**
 * List of components that should be vendored.
 * @type {string[]}
 */
export const components = [
  'input',
  'button',
  'textarea',
  'icon',
  'checkbox',
  'radio',
  'radio-group',
<<<<<<< HEAD
  'icon-button',
=======
  'switch',
>>>>>>> 6a042c60
].sort();

/**
 * List of events that should be vendored.
 * Add a component name here to make it available to the outside
 * @todo: Automate this depending on components!
 * @type {string[]}
 */
export const events = [
  'sl-blur',
  'sl-focus',
  'sl-invalid',
  'sl-load',
  'sl-error',
  'sl-blur',
  'sl-change',
  'sl-clear',
  'sl-input',
];

const eventList = events.map(evt => `src/events/${evt}.ts`);

const otherIncludes = [
  'custom-elements-manifest.config*',
  'web-test-runner.config.js',
  'tsconfig.json',
  'tsconfig.prod.json',
  'src/declaration.d.ts',
  'src/shoelace-autoloader*',
  'src/translations/de.ts',
  'src/utilities/form*',
  'src/utilities/icon-library*',
  'src/components/button-group/button-group.ts',
  ...eventList,
];

const libraryPrefix = 'syn';
const libraryName = 'synergy';
const shoelaceVersion = '2.10.0';

// Command line options
const optionDefinitions = [
  { alias: 's', name: 'setOnly', type: Boolean },
  { alias: 'g', name: 'getOnly', type: Boolean },
  { alias: 'e', name: 'eject', type: Boolean },
  { defaultOption: true, name: 'file', type: String },
];

const options = commandLineArgs(optionDefinitions);

const config = {
  source: {
    downloadConfig: { extract: true, strip: 1 },
    hooks: {
      after: 'echo ✅ Source setup complete.',
      before: 'echo ⌛️ Setting up source...',
    },
    path: './vendor',
    url: `https://github.com/shoelace-style/shoelace/archive/refs/tags/v${shoelaceVersion}.tar.gz`,
  },
  target: {
    hooks: {
      after: 'echo ✅ Target setup complete.',
      before: 'echo ⌛️ Setting up target...',
    },
    includes: [
      ...components.map((component) => `src/components/${component}/**`),
      ...otherIncludes,
    ],
    path: '.',
    // Changes targeted files -> otherIncludes
    transforms: [
      // Adjust the event map to use our own file names
      (path, content) => {
        const outputPath = path.startsWith('events/')
          ? path.replace('sl-', `${libraryPrefix}-`)
          : path;

        return {
          content,
          path: outputPath,
        };
      },
      // Add lint ignore information to all vendored data and remove lint-enables
      (path, content) => {
        const eslintEnableComment = '/* eslint-enable */';
        const eslintDisableComment = '/* eslint-disable */';
        const stylelintDisableComment = '/* stylelint-disable */';

        // Sometimes eslint is enabled explicitly in code.
        // This needs to be removed, otherwise the disable does not work.
        let nextContent = content.replaceAll(eslintEnableComment, '');

        // Shoelace vendor components use other style rules, so make sure to ignore them per default
        if (path.endsWith('.ts') || path.endsWith('.js')) {
          nextContent = `${eslintDisableComment}\n${nextContent}`;
        }

        // We do not want to lint shoelace styles
        // as they do not adhere to any standard.
        // We can`t just add the style-disable at the top of the file.
        // To make it work it needs to be in the "css" function
        nextContent = nextContent.replace('css`', `css\`\n\t${stylelintDisableComment}`);

        return {
          content: nextContent,
          path,
        };
      },
      // Remove Shoelace branding
      (path, content) => {
        const capitalizedPrefix = `${libraryPrefix.charAt(0).toUpperCase()}${libraryPrefix.slice(1)}`;
        const capitalizedLibraryName = `${libraryName.charAt(0).toUpperCase()}${libraryName.slice(1)}`;
        const lowerLibraryName = libraryName.toLowerCase();
        const libraryDesignName = `${lowerLibraryName}-design-system`;

        const regexPattern = new RegExp(`@${libraryDesignName}/(?!${lowerLibraryName}$)`, 'g');

        const replace = c => c
          .replace(/Sl(?=[A-Z])/g, capitalizedPrefix)
          .replace(/(?<![A-Za-z])sl-/g, `${libraryPrefix}-`)
          .replace(/shoelace-style/g, libraryDesignName)
          .replace(/Shoelace/g, capitalizedLibraryName)
          .replace(/shoelace/g, lowerLibraryName)
          .replace('__SHOELACE_VERSION__', '__PACKAGE_VERSION__')
          .replace(regexPattern, '@shoelace-style/');

        return {
          content: replace(content),
          path: replace(path),
        };
      },
      // Move stories into `temp` directory
      (path, content) => {
        if (path.includes('.stories.ts')) {
          const optimizedPath = optimizePathForWindows(path);
          const parts = optimizedPath.split('/');
          // Gets 'input.stories.ts'
          const fileName = parts[parts.length - 1];
          return {
            content,
            path: `./src/temp/${fileName}`,
          };
        }
        return {
          content,
          path,
        };
      },
      // add custom styles to the end of `${component}.styles.ts`
      (path, content) => {
        let newContent;
        [...components, 'form-control'].forEach((component) => {
          if (optimizePathForWindows(path).includes(`/${component}.styles.ts`)) {
            newContent = content
              .replace(
                // eslint-disable-next-line @typescript-eslint/quotes
                `import { css } from 'lit';`,
                `import { css } from 'lit';
import customStyles from './${component}.custom.styles.js';`,
              )
              .replace(
                '}\n`;',
                // eslint-disable-next-line @typescript-eslint/quotes
                `}\n\n  $\{customStyles}\n\`;\n`,
              );

            // create file if it doesn't exist
            const customStylesPath = path.replace(`${component}.styles.ts`, `${component}.custom.styles.ts`);
            if (!fs.existsSync(customStylesPath)) {
              fs.writeFileSync(customStylesPath, 'import { css } from \'lit\';\n\nexport default css`\n  /* Write custom CSS here */\n`;\n');
            }
          }
        });

        return {
          content: newContent,
          path,
        };
      },
      // specialized customizations
      vendorButton,
      vendorCustomElementsManifest,
<<<<<<< HEAD
      vendorIconButton,
=======
      vendorIcon,
>>>>>>> 6a042c60
      vendorInput,
      vendorTextarea,
      vendorWebTestRunnerConfig,
    ],
  },
};

// If the eject option is specified, runs the eject functionality
if (options.eject) {
  const filePath = options.file;
  const optimizedPath = optimizePathForWindows(filePath);

  console.log('🚀 Ejecting file', optimizedPath);

  if (!optimizedPath) {
    console.error('❗ Please provide a file path for the eject operation.');
    process.exit(1);
  }

  await eject(config, filePath);
  await updateVsCodeReadOnlyFiles([optimizedPath], []);

  process.exit(0);
}

// Downloads Shoelace and sets up the source
if (!options.setOnly) {
  await setSource(config);
  // Don`t know exactly why, but this is needed for Windows.
  // Otherwise the last three files (tsconfig.(prod).json, web-test-runner.config.js)
  // from shoelace are missing after the download.
  await new Promise(res => { setTimeout(res, 100); });
}

// Check for the "getOnly" option and modify the content if necessary
if (!options.getOnly) {
  // Fallback if vendorism script stopped with error or was cancelled
  if (fs.existsSync('./src/temp')) {
    await execSync('mv ./src/temp ../docs/stories/components');
  }
  /**
   * Generate the storybook files for all relevant components
   * after shoelace is available so that they can be vendored
   */
  await Promise.all(components.map(async (component) => {
    const inputFilePath = `./vendor/docs/pages/components/${component}.md`;
    const outputFilePath = `./vendor/src/components/${component}/${component}.stories.ts`;
    await generateStorybookFile(inputFilePath, outputFilePath, component, libraryPrefix);
  }));

  // Move all files from '../docs/src/components' to './src/temp'
  await execSync('mv ../docs/stories/components ./src/temp');

  const { removedFiles, newFiles } = await setTarget(config);

  await updateVsCodeReadOnlyFiles(removedFiles, newFiles.filter(f => !f.includes('stories.ts')));

  // Move files back from './src/temp' to '../docs/src/components'
  await execSync('mv ./src/temp ../docs/stories/components');
}

process.exit();<|MERGE_RESOLUTION|>--- conflicted
+++ resolved
@@ -8,11 +8,8 @@
 import {
   vendorButton,
   vendorCustomElementsManifest,
-<<<<<<< HEAD
+  vendorIcon,
   vendorIconButton,
-=======
-  vendorIcon,
->>>>>>> 6a042c60
   vendorInput,
   vendorTextarea,
   vendorWebTestRunnerConfig,
@@ -30,11 +27,8 @@
   'checkbox',
   'radio',
   'radio-group',
-<<<<<<< HEAD
   'icon-button',
-=======
   'switch',
->>>>>>> 6a042c60
 ].sort();
 
 /**
@@ -218,11 +212,8 @@
       // specialized customizations
       vendorButton,
       vendorCustomElementsManifest,
-<<<<<<< HEAD
       vendorIconButton,
-=======
       vendorIcon,
->>>>>>> 6a042c60
       vendorInput,
       vendorTextarea,
       vendorWebTestRunnerConfig,
