{
  "author": {
    "name": "SICK Global UX Foundation",
    "url": "https://www.sick.com"
  },
  "name": "@synergy-design-system/components",
  "version": "1.0.0-main.3",
  "description": "",
  "repository": {
    "type": "git",
    "url": "https://github.com/SickDesignSystem/synergy.git",
    "directory": "packages/components"
  },
  "exports": {
    ".": {
      "types": "./dist/synergy.d.ts",
      "import": "./dist/synergy.js"
    },
    "./custom-elements.json": "./dist/custom-elements.json",
    "./synergy.js": "./dist/synergy.js",
    "./synergy-autoloader.js": "./dist/synergy-autoloader.js",
    "./components/*": "./dist/components/*",
    "./utilities/*": "./dist/utilities/*",
    "./translations/*": "./dist/translations/*"
  },
  "files": ["dist"],
  "scripts": {
    "build": "node scripts/build.js",
    "test": "pnpm build && web-test-runner --group default",
    "vendor": "node scripts/vendorism.js",
    "vendor.get": "node scripts/vendorism.js -g",
    "vendor.set": "node scripts/vendorism.js -s",
    "vendor.eject": "node scripts/vendorism.js -e",
    "lint:css": "stylelint \"src/**/*.{css,js,ts}\"",
    "lint:js": "eslint src",
    "lint": "pnpm run /^lint:.*/",
    "release": "semantic-release  --tagFormat 'components/${version}' -e semantic-release-monorepo"
  },
  "type": "module",
  "homepage": "https://github.com/SickDesignSystem/synergy/tree/main/packages/components",
  "keywords": [
    "Web Components",
    "LIT Components",
    "Design System",
    "SDS",
    "Synergy Design System",
    "SICK",
    "SICK Design System"
  ],
  "license": "ISC",
  "devDependencies": {
    "@custom-elements-manifest/analyzer": "^0.8.4",
    "@lit/react": "^1.0.0",
    "@open-wc/testing": "^3.2.0",
    "@playwright/test": "^1.39.0",
    "@semantic-release/changelog": "^6.0.3",
    "@semantic-release/exec": "^6.0.3",
    "@semantic-release/git": "^10.0.1",
    "@shoelace-style/animations": "^1.1.0",
    "@shoelace-style/localize": "^3.1.2",
    "@synergy-design-system/eslint-config-syn": "workspace:*",
    "@synergy-design-system/stylelint-config-syn": "workspace:*",
    "@types/mocha": "^10.0.2",
    "@typescript-eslint/eslint-plugin": "^6.9.0",
    "@typescript-eslint/parser": "^6.9.0",
    "@web/dev-server-esbuild": "^0.4.1",
    "@web/test-runner": "^0.17.2",
    "@web/test-runner-commands": "^0.8.1",
    "@web/test-runner-playwright": "^0.10.1",
    "chalk": "^5.3.0",
    "command-line-args": "^5.2.1",
    "comment-parser": "^1.4.0",
    "custom-element-jet-brains-integration": "^1.3.1",
    "custom-element-vs-code-integration": "^1.2.1",
    "del": "^7.1.0",
    "esbuild": "^0.19.4",
    "esbuild-plugin-replace": "^1.4.0",
    "eslint": "^8.47.0",
    "eslint-config-airbnb": "^19.0.4",
    "eslint-config-airbnb-typescript": "^17.1.0",
    "eslint-plugin-import": "^2.28.1",
    "eslint-plugin-lit": "^1.9.1",
    "eslint-plugin-lit-a11y": "^4.1.0",
    "eslint-plugin-wc": "^2.0.4",
    "globby": "^13.2.2",
    "jsdom": "^22.1.0",
    "ora": "^7.0.1",
    "pascal-case": "^4.0.0",
    "prettier": "^3.0.3",
    "remark-parse": "^11.0.0",
    "semantic-release": "^19.0.5",
    "semantic-release-monorepo": "^7.0.5",
    "sinon": "^16.1.0",
    "stylelint": "^15.10.3",
    "typescript": "^5.2.2",
    "unified": "^11.0.3",
    "unist-util-visit": "^5.0.0",
    "user-agent-data-types": "^0.4.2",
    "vendorism": "github:mariohamann/vendorism"
  },
  "release": {
    "branches": [
      "+([0-9])?(.{+([0-9]),x}).x",
      {
        "name": "main",
        "prerelease": true
      },
      {
        "name": "beta",
        "prerelease": true
      },
      {
        "name": "alpha",
        "prerelease": true
      },
      "release-fallback"
    ],
    "plugins": [
      "@semantic-release/commit-analyzer",
      "@semantic-release/release-notes-generator",
      [
        "@semantic-release/changelog",
        {
          "changelogFile": "CHANGELOG.md"
        }
      ],
      [
        "@semantic-release/exec",
        {
          "prepareCmd": "pnpm build"
        }
      ],
      [
        "@semantic-release/npm",
        {
          "npmPublish": false
        }
      ],
      [
        "@semantic-release/git",
        {
          "message": "chore(release/components): ${nextRelease.version} [skip actions]\n\n${nextRelease.notes}",
<<<<<<< HEAD
          "assets": ["CHANGELOG.md", "package.json"]
=======
          "assets": [
            "../react/**",
            "CHANGELOG.md",
            "package.json"
          ]
>>>>>>> 9dfda0b8
        }
      ],
      [
        "@semantic-release/github",
        {
          "successComment": false
        }
      ]
    ]
  },
  "dependencies": {
    "lit": "^3.0.0"
  },
  "web-types": "./dist/web-types.json"
}<|MERGE_RESOLUTION|>--- conflicted
+++ resolved
@@ -140,15 +140,11 @@
         "@semantic-release/git",
         {
           "message": "chore(release/components): ${nextRelease.version} [skip actions]\n\n${nextRelease.notes}",
-<<<<<<< HEAD
-          "assets": ["CHANGELOG.md", "package.json"]
-=======
           "assets": [
             "../react/**",
             "CHANGELOG.md",
             "package.json"
           ]
->>>>>>> 9dfda0b8
         }
       ],
       [
