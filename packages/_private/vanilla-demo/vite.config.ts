--- conflicted
+++ resolved
@@ -85,12 +85,9 @@
         'lunch_dining',
         'space_dashboard',
         'preview',
-<<<<<<< HEAD
+        'bug_report',
         'visibility_off',
         'visibility',
-=======
-        'bug_report',
->>>>>>> 12c61f43
       ],
     }),
     viteStaticCopy({
