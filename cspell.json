{
  "words": [
    "autodocs",
    "autowatch",
    "checkmarks",
    "csspart",
    "cssproperty",
    "fouc",
    "liga",
    "rgba",
    "stylelint",
    "stylelintrc",
    "syn",
    "themeable",
    "vendorism",
    "slotchange",
    "optiongroup",
    "combobox",
    "labelledby",
    "valuenow",
    "valuetext",
    "aria-describedby",
    "droparea",
    "codepen",
<<<<<<< HEAD
    "exportparts",
    "prio",
    "stylesheet",
    "keyframes",
    "autofocus"
=======
    "listbox"
>>>>>>> 37af9f04
  ],
  "ignorePaths": ["package.json", "pnpm-lock.yaml"],
  "useGitignore": true
}<|MERGE_RESOLUTION|>--- conflicted
+++ resolved
@@ -22,15 +22,12 @@
     "aria-describedby",
     "droparea",
     "codepen",
-<<<<<<< HEAD
     "exportparts",
     "prio",
     "stylesheet",
     "keyframes",
     "autofocus"
-=======
     "listbox"
->>>>>>> 37af9f04
   ],
   "ignorePaths": ["package.json", "pnpm-lock.yaml"],
   "useGitignore": true
