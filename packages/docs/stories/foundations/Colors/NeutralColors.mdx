--- conflicted
+++ resolved
@@ -1,8 +1,4 @@
 import { Meta , ColorPalette, ColorItem } from "@storybook/blocks";
-<<<<<<< HEAD
-import * as tokens from '@sick-design-system/tokens';
-=======
->>>>>>> 2f4b8fcd
 import {
   getNeutralDarkPalette,
   getNeutralMidPalette,
