# Changelog

### Item definitions

The following icons are used in commit messages and this changelog.

|  Icon  | Type          | Description
|:------:|:--------------|:----------------------------
|   🐛   | Bugs          | Used when a bug was fixed
|   📚   | Documentation | Used when adding or updating documentation
|   ✨   | Features      | Feature was added
|   🚀   | Releases      | Release was scheduled
|   ⛔   | Removals      | Used when a feature was removed

---

## 🚀 NEXT

### 🐛 Bugs

### ✨ Features

- #9: Initial README and CHANGELOG.
- #9: Added core setup for style-dictionary.
- #7: Added lint job `pnpm lint`
<<<<<<< HEAD
- #10: Adjusted export to skip semantic tokens for the moment.
- #11: Adjusted header to match `@sick-design-system/css`
=======
- #11: Adjusted header to match `@synergy-design-system/css`
>>>>>>> 5675d87c
- #11: Added missing tokens for borders, dimensions, durations, opacity, shadow, spacing and typo
- #11: Token names for colors should be using `kebab-case`
- #11: Added ability to use css `calc` in output
- #11: Restructured tokens, added missing ones.
- #12: Added low level design tokens for animations.
- #55: Rename package namespace to `@synergy-design-system`<|MERGE_RESOLUTION|>--- conflicted
+++ resolved
@@ -23,12 +23,9 @@
 - #9: Initial README and CHANGELOG.
 - #9: Added core setup for style-dictionary.
 - #7: Added lint job `pnpm lint`
-<<<<<<< HEAD
+- #11: Adjusted header to match `@synergy-design-system/css`
 - #10: Adjusted export to skip semantic tokens for the moment.
 - #11: Adjusted header to match `@sick-design-system/css`
-=======
-- #11: Adjusted header to match `@synergy-design-system/css`
->>>>>>> 5675d87c
 - #11: Added missing tokens for borders, dimensions, durations, opacity, shadow, spacing and typo
 - #11: Token names for colors should be using `kebab-case`
 - #11: Added ability to use css `calc` in output
