--- conflicted
+++ resolved
@@ -72,12 +72,6 @@
       // Unknown component, skipping for now
       'typography-color-text-quiet',
       'typography-color-text-quiet-inverted',
-<<<<<<< HEAD
-
-      // Only for drawer
-      'overlay-background-blur',
-=======
->>>>>>> 8441f8bc
     ].map(v => `${prefix}${v}`);
 
     /**
