import type { Preview } from "@storybook/web-components";
import '@synergy-design-system/tokens/themes/dark.css';
import '@synergy-design-system/tokens/themes/light.css';
import '../../components/src/synergy';

import '../src/docs.css';
import '../../tokens/src/shoelace-fallbacks/_utility.css';

import { stopAnimation } from '../src/decorators/StopAnimation';

const preview: Preview = {
  decorators: [stopAnimation],
  parameters: {
<<<<<<< HEAD
=======
    chromatic: { 
      disableSnapshot: true
    },
    docs: {
      stories: { inline: false }
    },
>>>>>>> 9efa20e0
    actions: { argTypesRegex: "^on[A-Z].*" },
    controls: {
      disable: true,
      matchers: {
        color: /(background|color)$/i,
        date: /Date$/,
      },
    },
    docs: {
      stories: { inline: false }
    },
    themes: {
      default: 'Synergy (light)',
      list: [
        { name: 'Synergy (light)', class: 'syn-theme-light', color: '#36bbfa' },
        { name: 'Synergy (dark)', class: 'syn-theme-dark', color: '#072E4A' },
      ],
    },
  },
};

export default preview;<|MERGE_RESOLUTION|>--- conflicted
+++ resolved
@@ -11,16 +11,10 @@
 const preview: Preview = {
   decorators: [stopAnimation],
   parameters: {
-<<<<<<< HEAD
-=======
+    actions: { argTypesRegex: "^on[A-Z].*" },
     chromatic: { 
       disableSnapshot: true
     },
-    docs: {
-      stories: { inline: false }
-    },
->>>>>>> 9efa20e0
-    actions: { argTypesRegex: "^on[A-Z].*" },
     controls: {
       disable: true,
       matchers: {
