--- conflicted
+++ resolved
@@ -56,11 +56,8 @@
   'progress-ring',
   'alert',
   'spinner',
-<<<<<<< HEAD
   'details',
-=======
   'dialog',
->>>>>>> 01017855
 ].sort();
 
 /**
