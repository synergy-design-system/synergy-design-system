/* eslint-disable no-console */
import fs from 'fs';
import { execSync } from 'child_process';
import commandLineArgs from 'command-line-args';
import { eject, setSource, setTarget } from 'vendorism';
import { optimizePathForWindows } from 'vendorism/src/scripts/helpers.js';
import { generateStorybookFile, updateVsCodeReadOnlyFiles } from './vendorism/index.js';
<<<<<<< HEAD
import {
  vendorButton, vendorInput, vendorRadio, vendorTextarea,
} from './vendorism/custom/index.js';

const components = [
  'input',
  'button',
  'textarea',
  'radio',
];

// List of events that we want to import.
// @todo: Automate this depending on components!
const events = [
  'sl-blur',
  'sl-focus',
  'sl-invalid',
  'sl-load',
  'sl-error',
  'sl-blur',
  'sl-change',
  'sl-clear',
  'sl-input',
].map(evt => `src/events/${evt}.ts`);
=======
import { vendorButton, vendorInput, vendorTextarea } from './vendorism/custom/index.js';
import { components, events } from './config.js';

const eventList = events.map(evt => `src/events/${evt}.ts`);
>>>>>>> 49359159

const otherIncludes = [
  'custom-elements-manifest.config*',
  'web-test-runner.config.js',
  '*prettier*',
  'tsconfig.json',
  'tsconfig.prod.json',
  'src/declaration.d.ts',
  'src/shoelace-autoloader*',
  'src/translations/de.ts',
  'src/utilities/form*',
  ...eventList,
];

const libraryPrefix = 'syn';
const libraryName = 'synergy';
const shoelaceVersion = '2.10.0';

// Command line options
const optionDefinitions = [
  { alias: 's', name: 'setOnly', type: Boolean },
  { alias: 'g', name: 'getOnly', type: Boolean },
  { alias: 'e', name: 'eject', type: Boolean },
  { defaultOption: true, name: 'file', type: String },
];

const options = commandLineArgs(optionDefinitions);

const config = {
  source: {
    downloadConfig: { extract: true, strip: 1 },
    hooks: {
      after: 'echo ✅ Source setup complete.',
      before: 'echo ⌛️ Setting up source...',
    },
    path: './vendor',
    url: `https://github.com/shoelace-style/shoelace/archive/refs/tags/v${shoelaceVersion}.tar.gz`,
  },
  target: {
    hooks: {
      after: 'echo ✅ Target setup complete.',
      before: 'echo ⌛️ Setting up target...',
    },
    includes: [
      ...components.map((component) => `src/components/${component}/**`),
      ...otherIncludes,
    ],
    path: '.',
    // Changes targeted files -> otherIncludes
    transforms: [
      // Adjust the event map to use our own file names
      (path, content) => {
        const outputPath = path.startsWith('events/')
          ? path.replace('sl-', `${libraryPrefix}-`)
          : path;

        return {
          content,
          path: outputPath,
        };
      },
      // Add lint ignore information to all vendored data and remove lint-enables
      (path, content) => {
        const eslintEnableComment = '/* eslint-enable */';
        const eslintDisableComment = '/* eslint-disable */';
        const stylelintDisableComment = '/* stylelint-disable */';

        // Sometimes eslint is enabled explicitly in code.
        // This needs to be removed, otherwise the disable does not work.
        let nextContent = content.replaceAll(eslintEnableComment, '');

        // Shoelace vendor components use other style rules, so make sure to ignore them per default
        if (path.endsWith('.ts') || path.endsWith('.js')) {
          nextContent = `${eslintDisableComment}\n${nextContent}`;
        }

        // We do not want to lint shoelace styles
        // as they do not adhere to any standard.
        // We can`t just add the style-disable at the top of the file.
        // To make it work it needs to be in the "css" function
        nextContent = nextContent.replace('css`', `css\`\n\t${stylelintDisableComment}`);

        return {
          content: nextContent,
          path,
        };
      },
      // Remove Shoelace branding
      (path, content) => {
        const capitalizedPrefix = `${libraryPrefix.charAt(0).toUpperCase()}${libraryPrefix.slice(1)}`;
        const capitalizedLibraryName = `${libraryName.charAt(0).toUpperCase()}${libraryName.slice(1)}`;
        const lowerLibraryName = libraryName.toLowerCase();
        const libraryDesignName = `${lowerLibraryName}-design-system`;

        const regexPattern = new RegExp(`@${libraryDesignName}/(?!${lowerLibraryName}$)`, 'g');

        const replace = c => c
          .replace(/Sl(?=[A-Z])/g, capitalizedPrefix)
          .replace(/(?<![A-Za-z])sl-/g, `${libraryPrefix}-`)
          .replace(/shoelace-style/g, libraryDesignName)
          .replace(/Shoelace/g, capitalizedLibraryName)
          .replace(/shoelace/g, lowerLibraryName)
          .replace('__SHOELACE_VERSION__', '__PACKAGE_VERSION__')
          .replace(regexPattern, '@shoelace-style/');

        return {
          content: replace(content),
          path: replace(path),
        };
      },
      // Move stories into `temp` directory
      (path, content) => {
        if (path.includes('.stories.ts')) {
          const optimizedPath = optimizePathForWindows(path);
          const parts = optimizedPath.split('/');
          // Gets 'input.stories.ts'
          const fileName = parts[parts.length - 1];
          return {
            content,
            path: `./src/temp/${fileName}`,
          };
        }
        return {
          content,
          path,
        };
      },
      // allow unknown command line args in `custom-elements-manifest.config.js`
      // as otherwise commandLineArgs breaks when we start it from docs
      (path, content) => {
        if (path.includes('custom-elements-manifest.config.js')) {
          return {
            content: content.replace(`{ name: 'outdir', type: String }
]);`, `{ name: 'outdir', type: String }
], { partial: true })`),
            path,
          };
        }
        return {
          content,
          path,
        };
      },
      // add custom styles to the end of `${component}.styles.ts`
      (path, content) => {
        let newContent;
        [...components, 'form-control'].forEach((component) => {
          if (path.includes(`${component}.styles.ts`)) {
            newContent = content
              .replace(
                // eslint-disable-next-line @typescript-eslint/quotes
                `import { css } from 'lit';`,
                `import { css } from 'lit';
import customStyles from './${component}.custom.styles.js';`,
              )
              .replace(
                '}\n`;',
                // eslint-disable-next-line @typescript-eslint/quotes
                `}\n\n  $\{customStyles}\n\`;\n`,
              );

            // create file if it doesn't exist
            const customStylesPath = path.replace(`${component}.styles.ts`, `${component}.custom.styles.ts`);
            if (!fs.existsSync(customStylesPath)) {
              fs.writeFileSync(customStylesPath, 'import { css } from \'lit\';\n\nexport default css`\n  /* Write custom CSS here */\n`;\n');
            }
          }
        });

        return {
          content: newContent,
          path,
        };
      },
      // specialized customizations
      vendorButton,
      vendorInput,
      vendorTextarea,
      vendorRadio,
    ],
  },
};

// If the eject option is specified, runs the eject functionality
if (options.eject) {
  const filePath = options.file;
  const optimizedPath = optimizePathForWindows(filePath);

  console.log('🚀 Ejecting file', optimizedPath);

  if (!optimizedPath) {
    console.error('❗ Please provide a file path for the eject operation.');
    process.exit(1);
  }

  await eject(config, filePath);
  await updateVsCodeReadOnlyFiles([optimizedPath], []);

  process.exit(0);
}

// Downloads Shoelace and sets up the source
if (!options.setOnly) {
  await setSource(config);
  // Don`t know exactly why, but this is needed for Windows.
  // Otherwise the last three files (tsconfig.(prod).json, web-test-runner.config.js)
  // from shoelace are missing after the download.
  await new Promise(res => { setTimeout(res, 100); });
}

// Check for the "getOnly" option and modify the content if necessary
if (!options.getOnly) {
  /**
   * Generate the storybook files for all relevant components
   * after shoelace is available so that they can be vendored
   */
  await Promise.all(components.map(async (component) => {
    const inputFilePath = `./vendor/docs/pages/components/${component}.md`;
    const outputFilePath = `./vendor/src/components/${component}/${component}.stories.ts`;
    await generateStorybookFile(inputFilePath, outputFilePath, component, libraryPrefix);
  }));

  // Move all files from '../docs/src/components' to './src/temp'
  await execSync('mv ../docs/stories/components ./src/temp');

  const { removedFiles, newFiles } = await setTarget(config);

  await updateVsCodeReadOnlyFiles(removedFiles, newFiles.filter(f => !f.includes('stories.ts')));

  // Move files back from './src/temp' to '../docs/src/components'
  await execSync('mv ./src/temp ../docs/stories/components');
}

process.exit();<|MERGE_RESOLUTION|>--- conflicted
+++ resolved
@@ -5,37 +5,10 @@
 import { eject, setSource, setTarget } from 'vendorism';
 import { optimizePathForWindows } from 'vendorism/src/scripts/helpers.js';
 import { generateStorybookFile, updateVsCodeReadOnlyFiles } from './vendorism/index.js';
-<<<<<<< HEAD
-import {
-  vendorButton, vendorInput, vendorRadio, vendorTextarea,
-} from './vendorism/custom/index.js';
-
-const components = [
-  'input',
-  'button',
-  'textarea',
-  'radio',
-];
-
-// List of events that we want to import.
-// @todo: Automate this depending on components!
-const events = [
-  'sl-blur',
-  'sl-focus',
-  'sl-invalid',
-  'sl-load',
-  'sl-error',
-  'sl-blur',
-  'sl-change',
-  'sl-clear',
-  'sl-input',
-].map(evt => `src/events/${evt}.ts`);
-=======
-import { vendorButton, vendorInput, vendorTextarea } from './vendorism/custom/index.js';
+import { vendorButton, vendorInput, vendorTextarea, vendorRadio } from './vendorism/custom/index.js';
 import { components, events } from './config.js';
 
 const eventList = events.map(evt => `src/events/${evt}.ts`);
->>>>>>> 49359159
 
 const otherIncludes = [
   'custom-elements-manifest.config*',
