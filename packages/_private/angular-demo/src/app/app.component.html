<main>
  <form [formGroup]="myForm" (ngSubmit)="onSubmit(myForm)">

    <div>
      <label>
        Name:
        <input formControlName="name" placeholder="Your name" required>
      </label>
    </div>

    <syn-input
      formControlName="test"
      name="test"
      [title]="myLabel"
      type="text"
      (click)="logMessage('Clicked the field!', $event)"
      (synBlurEvent)="logMessage('Left the field', $event)"
      (synInputEvent)="logMessage('Added to the field', $event)"
      pattern="whatever"
      [autofocus]="true"
    >
      <span slot="label">
        DISABLED
        Inline Slot Demo {{myLabel}}
      </span>
      <span slot="suffix" (click)="clearDemo()">
        Cancel
      </span>
    </syn-input>

    <syn-input
      formControlName="pass"
      type="password"
      name="pass"
      ngDefaultControl
      [title]="myPass"
      (click)="logMessage('Clicked the field!', $event)"
      (synBlurEvent)="logMessage('Left the field', $event)"
      (synInputEvent)="logMessage('Added to the field', $event)"
    >
      <span slot="label">
        Inline Slot Demo {{myLabel}}
      </span>
      <span slot="suffix" (click)="clearDemo()">
        Cancel
      </span>
    </syn-input>

    <syn-checkbox
      formControlName="agree"
      name="agree"
      [required]="true"
    >
      Agree to ToS
    </syn-checkbox>

<<<<<<< HEAD
    <syn-button type="submit" variant="filled">
      <syn-icon name="send"></syn-icon>
      hello
    </syn-button>
=======
    <syn-radio-group
      formControlName="radio"
      name="radio"
      [required]="true">
      <syn-radio value="1">Option One</syn-radio>
      <syn-radio value="2">Option Two</syn-radio>
    </syn-radio-group>

    <syn-button type="submit" variant="filled">Submit</syn-button>
>>>>>>> fd9f8eb3
  </form>
</main><|MERGE_RESOLUTION|>--- conflicted
+++ resolved
@@ -54,12 +54,6 @@
       Agree to ToS
     </syn-checkbox>
 
-<<<<<<< HEAD
-    <syn-button type="submit" variant="filled">
-      <syn-icon name="send"></syn-icon>
-      hello
-    </syn-button>
-=======
     <syn-radio-group
       formControlName="radio"
       name="radio"
@@ -69,6 +63,5 @@
     </syn-radio-group>
 
     <syn-button type="submit" variant="filled">Submit</syn-button>
->>>>>>> fd9f8eb3
   </form>
 </main>