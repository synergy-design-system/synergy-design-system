/* eslint-disable @typescript-eslint/no-unsafe-assignment */
import type { SynButton, SynTextarea } from '@synergy-design-system/components';
import '../../../components/src/components/textarea/textarea';
import type { Meta, StoryObj } from '@storybook/web-components';
import { html } from 'lit';
import { userEvent } from '@storybook/testing-library';
import { waitUntil } from '@open-wc/testing-helpers';
import docsTokens from '../../../tokens/src/figma-tokens/_docs.json';
import { storybookDefaults, storybookHelpers, storybookTemplate } from '../../src/helpers/component.js';

const { args, argTypes } = storybookDefaults('syn-textarea');
const { overrideArgs } = storybookHelpers('syn-textarea');
const { generateTemplate } = storybookTemplate('syn-textarea');

const generateStoryDescription = (attributeName: string) => ({
  story: (docsTokens?.components?.textarea as any)?.[attributeName]?.description?.value ?? 'No Description',
});

const meta: Meta = {
  args,
  argTypes,
  parameters: {
    docs: {
      description: generateStoryDescription('default'),
    },
  },
  title: 'Components/syn-textarea',
};
export default meta;

type Story = StoryObj;

export const Default = {
  parameters: {
    docs: {
      description: generateStoryDescription('default'),
    },
  },
  render: (args: any) => generateTemplate({ args }),
} as Story;

export const Labels: Story = {
  parameters: {
    docs: {
      description: generateStoryDescription('labels'),
    },
  },
  render: () => html`<syn-textarea label="Comments"></syn-textarea>`,
};

export const HelpText: Story = {
  parameters: {
    docs: {
      description: generateStoryDescription('help-text'),
    },
  },
  render: () => html`<syn-textarea label="Feedback" help-text="Please tell us what you think."> </syn-textarea>`,
};

export const Rows: Story = {
  parameters: {
    docs: {
      description: generateStoryDescription('rows'),
    },
  },
  render: () => html`
    <syn-textarea rows="1" placeholder="One row shown"></syn-textarea>
    <syn-textarea rows="5" placeholder="Five rows shown"></syn-textarea>
    <syn-textarea rows="3" placeholder="Three rows shown"></syn-textarea>
    <style>
    syn-textarea {
      margin-bottom: 1rem;
    }
    </style>`,
};

export const Placeholders: Story = {
  parameters: {
    docs: {
      description: generateStoryDescription('placeholder'),
    },
  },
  render: () => html`<syn-textarea placeholder="Type something"></syn-textarea>`,
};

export const ReadonlyTextareas: Story = {
  parameters: {
    docs: {
      description: generateStoryDescription('readonly'),
    },
  },
  render: () => html`<syn-textarea value="Read-only content"  readonly></syn-textarea>`,
};

export const Focus: Story = {
  args: {
    placeholder: 'This is in focus',
  },
<<<<<<< HEAD
  play: ({ canvasElement }) => {
    const textarea = canvasElement.querySelector('syn-textarea') as SynTextarea;
=======
  parameters: {
    docs: {
      description: generateStoryDescription('focus'),
    },
  },
  play: ({ canvasElement }: { canvasElement: HTMLElement }) => {
    const textarea = canvasElement.querySelector('syn-textarea') as HTMLInputElement;
>>>>>>> fd9f8eb3
    if (textarea) {
      textarea.focus();
    }
  },
  render: (args: any) => html`
      <form>
        ${generateTemplate({
    args,
  })}
      </form>
    `,
};

export const Disabled: Story = {
  parameters: {
    docs: {
      description: generateStoryDescription('disabled'),
    },
  },
  render: () => html`<syn-textarea placeholder="Textarea" help-text="Please tell us what you think." label="Label" disabled></syn-textarea>`,
};

export const Sizes: Story = {
  parameters: {
    docs: {
      description: generateStoryDescription('size'),
    },
  },
  render: () => html`
  <syn-textarea placeholder="Small" size="small"></syn-textarea><br/>
  <syn-textarea placeholder="Medium" size="medium"></syn-textarea><br/>
  <syn-textarea placeholder="Large" size="large"></syn-textarea>`,
};

export const Invalid: Story = {
  args: {
    helpText: 'This textarea is required.',
    placeholder: 'Type something',
  },
  parameters: {
    controls: { exclude: ['required'] },
    docs: {
      description: generateStoryDescription('invalid'),
    },
  },
  play: async ({ canvasElement }: { canvasElement: HTMLElement }) => {
    try {
      const form = canvasElement.querySelector('form');

      if (!form) {
        return;
      }

      const textarea = form.querySelector('syn-textarea') as SynTextarea;
      const button = form.querySelector('syn-button') as SynButton;

      await waitUntil(() => Promise.allSettled([
        customElements.whenDefined('syn-textarea'),
        customElements.whenDefined('syn-button'),
      ]));

      if (button && textarea) {
        await userEvent.click(button);
        button.click();
      }
    } catch (error) {
      console.error('Error in play function:', error);
    }
  },
  render: (args: any) => html`
    <form class="custom-validity">
  ${generateTemplate({
    args,
    constants: [{
      name: 'required',
      type: 'attribute',
      value: true,
    }],
  })}
      <syn-button type="submit" variant="filled">Submit</syn-button>
    </form>
    <style>
    .custom-validity {
      display: flex;
      flex-direction: column;
      gap: 1rem;
    }
    syn-button {
      align-self: flex-start;
    }
    </style>
  `,
};

export const PreventResizing: Story = {
  parameters: {
    docs: {
      description: generateStoryDescription('resize'),
    },
  },
  render: () => html`<syn-textarea resize="none"></syn-textarea>`,
};

export const ExpandWithContent: Story = {
  parameters: {
    docs: {
      description: generateStoryDescription('resize-auto'),
    },
  },
  render: () => html`<syn-textarea resize="auto" placeholder="Type something"></syn-textarea>`,
};<|MERGE_RESOLUTION|>--- conflicted
+++ resolved
@@ -96,18 +96,13 @@
   args: {
     placeholder: 'This is in focus',
   },
-<<<<<<< HEAD
+  parameters: {
+    docs: {
+      description: generateStoryDescription('focus'),
+    },
+  },
   play: ({ canvasElement }) => {
     const textarea = canvasElement.querySelector('syn-textarea') as SynTextarea;
-=======
-  parameters: {
-    docs: {
-      description: generateStoryDescription('focus'),
-    },
-  },
-  play: ({ canvasElement }: { canvasElement: HTMLElement }) => {
-    const textarea = canvasElement.querySelector('syn-textarea') as HTMLInputElement;
->>>>>>> fd9f8eb3
     if (textarea) {
       textarea.focus();
     }
