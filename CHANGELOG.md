# Changelog

Please have a look at the corresponding [packages](./packages) for a list of recent changes:

- [@sick-design-system/css](./packages/css/CHANGELOG.md)
- [@sick-design-system/design-tokens](./packages/design-tokens/CHANGELOG.md)
- [@sick-design-system/eslint-config-sds](./packages/eslint-config-sds/CHANGELOG.md)
- [@sick-design-system/icons](./packages/icons/CHANGELOG.md)
- [@sick-design-system/stylelint-config-sds](./packages/stylelint-config-sds/CHANGELOG.md)


### Item definitions

The following icons are used in commit messages and this changelog.

|  Icon  | Type          | Description
|:------:|:--------------|:----------------------------
|   🐛   | Bugs          | Used when a bug was fixed
|   📚   | Documentation | Used when adding or updating documentation
|   ✨   | Features      | Feature was added
|   🚀   | Releases      | Release was scheduled
|   ⛔   | Removals      | Used when a feature was removed

---

## 🚀 NEXT

### 🐛 Bugs

### ✨ Features

<<<<<<< HEAD
- #37: Added automatic prefixing of commit messages via husky hook
=======
- #4: Added github action for linting
>>>>>>> f89cf149
<|MERGE_RESOLUTION|>--- conflicted
+++ resolved
@@ -29,8 +29,5 @@
 
 ### ✨ Features
 
-<<<<<<< HEAD
-- #37: Added automatic prefixing of commit messages via husky hook
-=======
 - #4: Added github action for linting
->>>>>>> f89cf149
+- #37: Added automatic prefixing of commit messages via husky hook