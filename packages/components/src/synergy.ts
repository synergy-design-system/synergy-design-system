// !!! This file is automatically generated via scripts/build.js
// !!! Changes you apply to this file will get lost
// !!! Please add your wanted changes to scripts/jobs/createExports.js
// !!! and run `pnpm build` to recreate this file

// Components
export { default as SynAccordion } from './components/accordion/accordion.js';
export { default as SynAlert } from './components/alert/alert.js';
export { default as SynBadge } from './components/badge/badge.js';
export { default as SynButtonGroup } from './components/button-group/button-group.js';
export { default as SynButton } from './components/button/button.js';
export { default as SynCheckbox } from './components/checkbox/checkbox.js';
<<<<<<< HEAD
export { default as SynDetails } from './components/details/details.js';
=======
export { default as SynDialog } from './components/dialog/dialog.js';
>>>>>>> 01017855
export { default as SynDivider } from './components/divider/divider.js';
export { default as SynDrawer } from './components/drawer/drawer.js';
export { default as SynDropdown } from './components/dropdown/dropdown.js';
export { default as SynHeader } from './components/header/header.js';
export { default as SynIconButton } from './components/icon-button/icon-button.js';
export { default as SynIcon } from './components/icon/icon.js';
export { default as SynInput } from './components/input/input.js';
export { default as SynMenuItem } from './components/menu-item/menu-item.js';
export { default as SynMenuLabel } from './components/menu-label/menu-label.js';
export { default as SynMenu } from './components/menu/menu.js';
export { default as SynNavItem } from './components/nav-item/nav-item.js';
export { default as SynOptgroup } from './components/optgroup/optgroup.js';
export { default as SynOption } from './components/option/option.js';
export { default as SynPopup } from './components/popup/popup.js';
export { default as SynPrioNav } from './components/prio-nav/prio-nav.js';
export { default as SynProgressBar } from './components/progress-bar/progress-bar.js';
export { default as SynProgressRing } from './components/progress-ring/progress-ring.js';
export { default as SynRadioButton } from './components/radio-button/radio-button.js';
export { default as SynRadioGroup } from './components/radio-group/radio-group.js';
export { default as SynRadio } from './components/radio/radio.js';
export { default as SynSelect } from './components/select/select.js';
export { default as SynSideNav } from './components/side-nav/side-nav.js';
export { default as SynSpinner } from './components/spinner/spinner.js';
export { default as SynSwitch } from './components/switch/switch.js';
export { default as SynTag } from './components/tag/tag.js';
export { default as SynTextarea } from './components/textarea/textarea.js';
export { default as SynTooltip } from './components/tooltip/tooltip.js';

// Utilities
// export * from './utilities/animation.js';
export * from './utilities/base-path.js';
export * from './utilities/icon-library.js';
export * from './utilities/form.js';

// Events
export * from './events/events.js';<|MERGE_RESOLUTION|>--- conflicted
+++ resolved
@@ -10,11 +10,8 @@
 export { default as SynButtonGroup } from './components/button-group/button-group.js';
 export { default as SynButton } from './components/button/button.js';
 export { default as SynCheckbox } from './components/checkbox/checkbox.js';
-<<<<<<< HEAD
 export { default as SynDetails } from './components/details/details.js';
-=======
 export { default as SynDialog } from './components/dialog/dialog.js';
->>>>>>> 01017855
 export { default as SynDivider } from './components/divider/divider.js';
 export { default as SynDrawer } from './components/drawer/drawer.js';
 export { default as SynDropdown } from './components/dropdown/dropdown.js';
