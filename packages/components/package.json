{
  "author": {
    "name": "SICK Global UX Foundation",
    "url": "https://www.sick.com"
  },
  "name": "@synergy-design-system/components",
  "version": "1.0.2",
  "description": "",
  "repository": {
    "type": "git",
    "url": "https://github.com/synergy-design-system/synergy-design-system.git",
    "directory": "packages/components"
  },
  "exports": {
    ".": {
      "types": "./dist/synergy.d.ts",
      "import": "./dist/synergy.js"
    },
    "./custom-elements.json": "./dist/custom-elements.json",
    "./synergy.js": "./dist/synergy.js",
    "./synergy-autoloader.js": "./dist/synergy-autoloader.js",
    "./components/*": "./dist/components/*",
    "./utilities/*": "./dist/utilities/*",
    "./translations/*": "./dist/translations/*"
  },
  "files": ["dist"],
  "scripts": {
    "build": "node scripts/build.js",
    "test": "web-test-runner --group default",
    "vendor": "node scripts/vendorism.js",
    "vendor.get": "node scripts/vendorism.js -g",
    "vendor.set": "node scripts/vendorism.js -s",
    "vendor.eject": "node scripts/vendorism.js -e",
    "lint:css": "stylelint \"src/**/*.{css,js,ts}\"",
    "lint:js": "eslint src",
    "lint": "pnpm run /^lint:.*/",
    "release": "semantic-release  --tagFormat 'components/${version}' -e semantic-release-monorepo",
    "release.angular": "git add ../angular && git commit -m \"chore(release/angular) via component release [skip actions]\"",
    "release.react": "git add ../react && git commit -m \"chore(release/react) via component release [skip actions]\"",
    "release.vue": "git add ../vue && git commit -m \"chore(release/vue) via component release [skip actions]\"",
    "release.dry": "semantic-release --dry-run --tagFormat 'components/${version}' -e semantic-release-monorepo"
  },
  "type": "module",
  "types": "./dist/synergy.d.ts",
  "homepage": "https://synergy-design-system.github.io",
  "keywords": [
    "Web Components",
    "LIT Components",
    "Design System",
    "SDS",
    "Synergy Design System",
    "SICK",
    "SICK Design System"
  ],
  "license": "MIT",
  "devDependencies": {
    "@custom-elements-manifest/analyzer": "^0.8.4",
    "@lit/react": "^1.0.0",
    "@open-wc/testing": "^4.0.0",
    "@playwright/test": "^1.39.0",
    "@semantic-release/changelog": "^6.0.3",
    "@semantic-release/exec": "^6.0.3",
    "@semantic-release/git": "^10.0.1",
    "@synergy-design-system/eslint-config-syn": "workspace:*",
    "@synergy-design-system/stylelint-config-syn": "workspace:*",
    "@synergy-design-system/tokens": "workspace:*",
    "@types/mocha": "^10.0.2",
    "@typescript-eslint/eslint-plugin": "^6.9.0",
    "@typescript-eslint/parser": "^6.9.0",
    "@web/dev-server-esbuild": "^0.4.1",
    "@web/test-runner": "^0.17.2",
    "@web/test-runner-commands": "^0.8.1",
    "@web/test-runner-playwright": "^0.10.1",
    "chalk": "^5.3.0",
    "change-case": "^4.1.2",
    "command-line-args": "^5.2.1",
    "comment-parser": "^1.4.0",
    "custom-element-jet-brains-integration": "^1.3.1",
    "custom-element-vs-code-integration": "^1.2.1",
    "del": "^7.1.0",
    "esbuild": "^0.19.4",
    "esbuild-plugin-replace": "^1.4.0",
    "esbuild-plugin-vue3": "^0.3.2",
    "eslint": "^8.47.0",
    "eslint-config-airbnb": "^19.0.4",
    "eslint-config-airbnb-typescript": "^17.1.0",
    "eslint-plugin-import": "^2.28.1",
    "eslint-plugin-lit": "^1.9.1",
    "eslint-plugin-lit-a11y": "^4.1.0",
    "eslint-plugin-vue": "^9.18.1",
    "eslint-plugin-wc": "^2.0.4",
    "globby": "^13.2.2",
    "jsdom": "^22.1.0",
    "ng-packagr": "^17.0.0",
    "ora": "^7.0.1",
    "prettier": "^3.0.3",
    "remark-parse": "^11.0.0",
    "semantic-release": "^19.0.5",
    "semantic-release-monorepo": "^7.0.5",
    "sinon": "^16.1.0",
    "stylelint": "^15.10.3",
    "typescript": "^5.2.2",
    "unified": "^11.0.3",
    "unist-util-visit": "^5.0.0",
    "user-agent-data-types": "^0.4.2",
    "vendorism": "github:mariohamann/vendorism",
    "vue-tsc": "^1.8.24"
  },
  "release": {
    "branches": [
      "main",
      {
        "name": "beta",
        "prerelease": true
      },
      {
        "name": "alpha",
        "prerelease": true
      }
    ],
    "plugins": [
      "@semantic-release/commit-analyzer",
      "@semantic-release/release-notes-generator",
      [
        "@semantic-release/changelog",
        {
          "changelogFile": "CHANGELOG.md"
        }
      ],
      [
        "@semantic-release/npm",
        {
          "npmPublish": false
        }
      ],
      [
        "@semantic-release/exec",
        {
          "prepareCmd": "pnpm build && pnpm release.angular && pnpm release.react && pnpm release.vue"
        }
      ],
      [
        "@semantic-release/git",
        {
          "message": "chore(release/components): ${nextRelease.version} [skip actions]\n\n${nextRelease.notes}",
          "assets": ["CHANGELOG.md", "package.json"]
        }
      ],
      [
        "@semantic-release/github",
        {
          "successComment": false
        }
      ]
    ],
    "monorepo": {
      "dependencies": ["packages/vue", "packages/react", "packages/angular"]
    }
  },
  "dependencies": {
    "@floating-ui/dom": "^1.5.3",
    "@shoelace-style/animations": "^1.1.0",
    "@shoelace-style/localize": "^3.1.2",
    "composed-offset-position": "^0.0.4",
    "lit": "^3.0.0"
  },
<<<<<<< HEAD
  "web-types": "./dist/web-types.json",
  "meta": {
    "checksums": {
      "angular": "c401af9982a050f49e6e83af0be303b4300d2ad8",
      "react": "50a2cf23a2410d11a95b38eebf2d00ed1a4b4dc0",
      "vue": "a91c253967859e9d215cbc255834feba738bde6c"
    }
  }
=======
  "web-types": "./dist/web-types.json"
>>>>>>> 7a08cc21
}<|MERGE_RESOLUTION|>--- conflicted
+++ resolved
@@ -164,16 +164,5 @@
     "composed-offset-position": "^0.0.4",
     "lit": "^3.0.0"
   },
-<<<<<<< HEAD
-  "web-types": "./dist/web-types.json",
-  "meta": {
-    "checksums": {
-      "angular": "c401af9982a050f49e6e83af0be303b4300d2ad8",
-      "react": "50a2cf23a2410d11a95b38eebf2d00ed1a4b4dc0",
-      "vue": "a91c253967859e9d215cbc255834feba738bde6c"
-    }
-  }
-=======
   "web-types": "./dist/web-types.json"
->>>>>>> 7a08cc21
 }