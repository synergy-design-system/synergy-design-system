--- conflicted
+++ resolved
@@ -41,6 +41,7 @@
             size="small"
           ></syn-icon-button>
         </syn-tooltip>
+      </syn-button-group>
 
       <syn-divider vertical></syn-divider>
 
@@ -76,7 +77,6 @@
 
       <syn-divider vertical></syn-divider>
 
-<<<<<<< HEAD
       <syn-icon-button
         label="Experimental Theme? ✗"
         name="visibility"
@@ -84,14 +84,12 @@
         size="small"
       ></syn-icon-button>
 
-=======
->>>>>>> cc446deb
       <syn-switch
-        data-theme-light="☀️"
+        data-theme-light="🌞"
         data-theme-dark="🌙"
         id="mode-switch"
         size="small"
-      >🌙</syn-switch>
+      >🌞</syn-switch>
     </div>
   </syn-header>
 
