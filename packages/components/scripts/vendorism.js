--- conflicted
+++ resolved
@@ -5,7 +5,6 @@
 import { eject, setSource, setTarget } from 'vendorism';
 import { optimizePathForWindows } from 'vendorism/src/scripts/helpers.js';
 import { generateStorybookFile, updateVsCodeReadOnlyFiles } from './vendorism/index.js';
-<<<<<<< HEAD
 import { vendorButton, vendorInput, vendorTextarea } from './vendorism/custom/index.js';
 
 const components = [
@@ -27,12 +26,6 @@
   'sl-clear',
   'sl-input',
 ].map(evt => `src/events/${evt}.ts`);
-=======
-import { vendorButton, vendorInput } from './vendorism/custom/index.js';
-import { components, events } from './config.js';
-
-const eventList = events.map(evt => `src/events/${evt}.ts`);
->>>>>>> 670f9080
 
 const otherIncludes = [
   'custom-elements-manifest.config*',
