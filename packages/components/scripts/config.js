--- conflicted
+++ resolved
@@ -4,12 +4,9 @@
  */
 export const components = [
   'button',
-<<<<<<< HEAD
   'checkbox',
   'input',
-=======
   'textarea',
->>>>>>> ec19df68
 ];
 
 /**
