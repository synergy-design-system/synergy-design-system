--- conflicted
+++ resolved
@@ -87,13 +87,12 @@
   gap: var(--syn-spacing-medium);
 }
 
-<<<<<<< HEAD
 #input-nationality::part(listbox) {
   max-height: 300px;
-=======
+}
+
 #happiness-fields syn-range nav {
   display: flex;
   flex-direction: row;
   justify-content: space-between;
->>>>>>> fd089e9d
 }