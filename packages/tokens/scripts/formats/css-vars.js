--- conflicted
+++ resolved
@@ -70,14 +70,11 @@
       'typography-color-text-quiet',
       'typography-color-text-quiet-inverted',
       'color-primary-1000',
-<<<<<<< HEAD
-=======
       'interactive-background-color-action-hover',
 
       'input-border-color-active',
       'input-icon-icon-clearable-color-active',
       'input-readonly-background-opacity',
->>>>>>> 81dae1e9
     ].map(v => `${prefix}${v}`);
 
     /**
