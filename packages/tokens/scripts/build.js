--- conflicted
+++ resolved
@@ -4,17 +4,12 @@
 const createThemes = async () => {
   const tokenBuilder = new TokenBuilder({
     buildPath: '../dist/',
-    prefix: 'sds-',
+    prefix: 'syn-',
     sourcePaths: [
       '../src/figma-tokens/color/primitives.json',
       '../src/figma-tokens/globals.json',
       '../src/figma-tokens/semantic/*.json',
     ],
-<<<<<<< HEAD
-=======
-    buildPath: '../dist/',
-    prefix: 'syn-',
->>>>>>> e89c7329
   });
   tokenBuilder.buildTokens();
 
