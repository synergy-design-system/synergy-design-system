{
  "words": [
    "autodocs",
    "autowatch",
    "checkmarks",
    "csspart",
    "cssproperty",
    "fouc",
    "liga",
    "rgba",
    "stylelint",
    "stylelintrc",
    "syn",
    "themeable",
    "vendorism",
    "slotchange",
    "optiongroup",
<<<<<<< HEAD
    "combobox"
=======
    "labelledby",
    "valuenow",
    "valuetext",
    "aria-describedby",
    "droparea",
    "codepen"
>>>>>>> fd089e9d
  ],
  "ignorePaths": ["package.json", "pnpm-lock.yaml"],
  "useGitignore": true
}<|MERGE_RESOLUTION|>--- conflicted
+++ resolved
@@ -15,16 +15,13 @@
     "vendorism",
     "slotchange",
     "optiongroup",
-<<<<<<< HEAD
-    "combobox"
-=======
+    "combobox",
     "labelledby",
     "valuenow",
     "valuetext",
     "aria-describedby",
     "droparea",
     "codepen"
->>>>>>> fd089e9d
   ],
   "ignorePaths": ["package.json", "pnpm-lock.yaml"],
   "useGitignore": true
