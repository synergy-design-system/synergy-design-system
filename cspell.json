{
  "words": [
    "sds",
    "stylelint",
    "stylelintrc",
<<<<<<< HEAD
    "liga"
=======
    "themeable",
    "autowatch",
    "fouc",
    "rgba"
>>>>>>> dfdf2b3c
  ],
  "ignorePaths": [
    "package.json",
    "pnpm-lock.yaml"
  ],
  "useGitignore": true
}<|MERGE_RESOLUTION|>--- conflicted
+++ resolved
@@ -3,14 +3,11 @@
     "sds",
     "stylelint",
     "stylelintrc",
-<<<<<<< HEAD
-    "liga"
-=======
     "themeable",
     "autowatch",
     "fouc",
-    "rgba"
->>>>>>> dfdf2b3c
+    "rgba",
+    "liga"
   ],
   "ignorePaths": [
     "package.json",
