--- conflicted
+++ resolved
@@ -1,11 +1,8 @@
-<<<<<<< HEAD
 import type {
   AllowedModes,
   AllowedThemes,
+  SideNavTypes
 } from './types.js';
-=======
-import { type SideNavTypes } from './types.js';
->>>>>>> cc446deb
 
 /**
  * Capitalizes the first letter of a string
@@ -23,7 +20,19 @@
 });
 
 /**
-<<<<<<< HEAD
+ * Set the sidenav to one of the three possible layouts
+ * @param layout The layout to use
+ * @returns The next layout
+ */
+export const setNextSidenavLayout = (layout: SideNavTypes): SideNavTypes => {
+  switch (layout) {
+  case 'rail': return 'sticky';
+  case 'sticky': return 'default';
+  default: return 'rail';
+  }
+};
+
+/**
  * Sets the body class to the given theme and mode
  * @param theme The theme to use. Either brand25 or synergy
  * @param mode The mode for the theme. Either light or dark
@@ -42,16 +51,5 @@
 
   body.classList.remove('syn-theme-light', 'syn-theme-dark', 'syn-theme-brand25-light', 'syn-theme-brand25-dark');
   body.classList.add(nextClassName);
-=======
- * Set the sidenav to one of the three possible layouts
- * @param layout The layout to use
- * @returns The next layout
- */
-export const setNextSidenavLayout = (layout: SideNavTypes): SideNavTypes => {
-  switch (layout) {
-  case 'rail': return 'sticky';
-  case 'sticky': return 'default';
-  default: return 'rail';
-  }
->>>>>>> cc446deb
-};+};
+
