--- conflicted
+++ resolved
@@ -133,16 +133,12 @@
     timeout-minutes: 30
     runs-on: ubuntu-latest
     container:
-<<<<<<< HEAD
       image: mcr.microsoft.com/playwright:v1.55.0-noble
-=======
-      image: mcr.microsoft.com/playwright:v1.52.0-noble
     strategy:
       fail-fast: true
       matrix:
         shardIndex: [1, 2, 3, 4]
         shardTotal: [4]
->>>>>>> 6137e7e6
     steps:
       - uses: actions/checkout@v4
 
