import { Meta , ColorPalette, ColorItem } from "@storybook/blocks";
<<<<<<< HEAD
import * as tokens from '@sick-design-system/tokens';
=======
import * as tokens from '@synergy-design-system/design-tokens';
>>>>>>> 2f4b8fcd

<Meta title="Foundations/Color" />

# Color

**The use of color in our interfaces help convey meaning, hierarchy, and accessibility to our products.**

<ColorPalette>
  <ColorItem
    colors={[
      tokens.sdsColorPrimaryPrimary500,
      tokens.sdsColorNeutralNeutral500,
      tokens.sdsColorAccentAccent500,
      tokens.sdsColorNeutralNeutral0,
    ]}
  />
</ColorPalette>

## Guideline

### Color is purposeful

Although we value an appealing use of color, we place a higher value on clear communication.
Our use of color should be purposeful, rational, and should support the purpose of the content.
It is also important to note that color alone is not always enough to convey meaning but it can help support the intended message.

### Color supports hierarchy

The use of color should help bring attention to what matters most.
Color should support the hierarchy of the page.
We use color sparingly and purposefully to draw focus and attention for the user.

### Color should be accessible

When choosing colors, consider users who are color blind or who have low vision.
Never use color alone to convey information.

We strive to comply with AA standard contrast ratios when using combinations of text colors in our product interfaces.
This helps to provide accessible interfaces for a wide range of our users, increasing usability and readability.
If you see a AA compliant color listed below, this means the background of this color contrasts well against the defined text color.<|MERGE_RESOLUTION|>--- conflicted
+++ resolved
@@ -1,9 +1,5 @@
 import { Meta , ColorPalette, ColorItem } from "@storybook/blocks";
-<<<<<<< HEAD
-import * as tokens from '@sick-design-system/tokens';
-=======
 import * as tokens from '@synergy-design-system/design-tokens';
->>>>>>> 2f4b8fcd
 
 <Meta title="Foundations/Color" />
 
