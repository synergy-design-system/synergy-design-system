--- conflicted
+++ resolved
@@ -49,13 +49,10 @@
   'menu-item',
   'menu-label',
   'badge',
-<<<<<<< HEAD
   'tooltip',
-=======
   'progress-bar',
   'progress-ring',
   'alert',
->>>>>>> d2ef0cf1
 ].sort();
 
 /**
