import { removeSections } from '../remove-section.js';
import {
  addSectionAfter,
  addSectionBefore,
  addSectionsAfter,
  addSectionsBefore,
  replaceSections,
} from '../replace-section.js';

const FILES_TO_TRANSFORM = [
  'select.component.ts',
  'select.styles.ts',
  'select.test.ts',
];

/**
 * Transform the component code
 * @param {String} path
 * @param {String} originalContent
 * @returns
 */
const transformComponent = (path, originalContent) => {
  let content = removeSections([
    ['/** Draws a filled', 'filled = false;'],
    ["'select--filled", ','],
    ['/** Draws a pill-style', ';'],
    ['?pill', 'pill}'],
    ["'select--pill'", ','],
  ], originalContent);

  // #805: Allow numeric value property for syn-select
  content = replaceSections([
    [
      "private _value: string | string[] = '';",
      "private _value: string | number | Array<string | number> = '';",
    ],
    [
      'set value(val: string | string[]) {',
      'set value(val: string | number | Array<string | number>) {',
    ],
    [
      "@property({ attribute: 'value' }) defaultValue: string | string[] = '';",
      "@property({ attribute: 'value' }) defaultValue: string | number | Array<string | number> = '';",
    ],
    [
      'const values: string[] = [];',
      'const values: Array<string | number> = [];',
    ],
    [
      'this.setSelectedOptions(allOptions.filter(el => value.includes(el.value)));',
      `const valueString = value.map(String);
    const allSelectedOptions = allOptions.filter(
      el => valueString.includes(String(el.value)),
    );
    this.setSelectedOptions(allSelectedOptions);
      `,
    ],
    [
      'render() {',
      `render() {
    const hasValue = isAllowedValue(this.value);`,
    ],
    [
      'const hasClearIcon = this.clearable && !this.disabled && this.value.length > 0;',
      'const hasClearIcon = this.clearable && !this.disabled && hasValue;',
    ],
    [
      'const isPlaceholderVisible = this.placeholder && this.value && this.value.length <= 0;',
      'const isPlaceholderVisible = this.placeholder && this.value && !hasValue;',
    ],
    [
      "this.value.join(', ') : this.value",
      "this.value.join(', ') : this.value?.toString()",
    ],
  ], content);

  content = addSectionsAfter([
    [
      "import type SynOption from '../option/option.component.js';",
      "import { isAllowedValue } from './utility.js';",
    ],
  ], content);
  // End#805

  content = replaceSections([
    [
      "val = Array.isArray(val) ? val : val.split(' ');",
      `if (!Array.isArray(val)) {
        val = typeof val === 'string' ? val.split(' ') : [val].filter(Boolean);
      }`,
    ],
    [
      "import type { CSSResultGroup, TemplateResult } from 'lit';",
      "import type { CSSResultGroup, PropertyValues, TemplateResult } from 'lit';",
    ],
  ], content);

  content = addSectionsBefore([
    // Define the isInitialized variable
    [
      "private typeToSelectString = '';",
      'private isInitialized: boolean = false;',
      { tabsAfterInsertion: 1 },
    ],
    // Add the defaultValue handling if value was initially set via property
    [
      'attributeChangedCallback(name: string, oldVal: string | null, newVal: string | null)',
       `firstUpdated() {
    this.isInitialized = true;
  }

  protected override willUpdate(changedProperties: PropertyValues) {
    super.willUpdate(changedProperties);

    if(!this.isInitialized && !this.defaultValue && this.value) {
      // If the value was set initially via property binding instead of attribute, we need to set the defaultValue manually
      // to be able to reset forms and the dynamic loading of options are working correctly.
      this.defaultValue = this.value
      this.valueHasChanged = false;
    }
  }`,
       { newlinesAfterInsertion: 2, tabsAfterInsertion: 1 },
    ],
  ], content);

  // #540: Support a custom delimiter
  content = addSectionAfter(
    content,
    'valueHasChanged: boolean = false;',
    `
  /**
   * The delimiter to use when setting the value when \`multiple\` is enabled.
   * The default is a space, but you can set it to a comma or other character.
   * @example <syn-select delimiter="|" value="option-1|option-2"></syn-select>
   */
  @property() delimiter = ' ';
    `,
  );

  content = replaceSections([
    [
      "val.split(' ')",
      'val.split(this.delimiter)',
    ],
    [
      "val.join(' ')",
      'val.join(this.delimiter)',
    ],
    [
      "@watch(['defaultValue', 'value'], { waitUntilFirstUpdate: true })",
      "@watch(['defaultValue', 'value', 'delimiter'], { waitUntilFirstUpdate: true })",
    ],
  ], content);

  content = addSectionBefore(
    content,
    "@watch('disabled'",
    `@watch('delimiter')
  handleDelimiterChange() {
    this.getAllOptions().forEach(option => {
      option.delimiter = this.delimiter;
    });
  }`,
    {
      newlinesAfterInsertion: 2,
      tabsAfterInsertion: 1,
    },
  );

  // This fix allows the select to be used in a form with a value set via property binding
  // and the dynamic loading of options to work correctly.
  content = addSectionAfter(
    content,
    'const val = this.valueHasChanged ? this.value : this.defaultValue;',
    'this.handleDelimiterChange();\n',
    {
      newlinesBeforeInsertion: 2,
      tabsBeforeInsertion: 2,
    },
  );

<<<<<<< HEAD
  // #781: Export the popup so users can choose their own listbox size
  content = addSectionsAfter([
    [
      '@csspart expand-icon - The container that wraps the expand icon.',
      " * @csspart popup - The popup's exported `popup` part. Use this to target the tooltip's popup container.",
    ],
    [
      'auto-size-padding="10"',
      '            exportparts="popup"',
    ],
  ], content);

  content = replaceSection([
    '{this.placement}',
    "{this.placement + '-start'}",
=======
  // #850: Add documentation for tag max width props
  content = addSectionsAfter([
    [
      'private closeWatcher: CloseWatcher | null;',
      '  private resizeObserver: ResizeObserver;',
    ],
    [
      "@query('.select__listbox') listbox: HTMLSlotElement;",
      "  @query('.select__tags') tagContainer: HTMLDivElement;",
    ],
  ], content);

  content = addSectionsBefore([
    [
      'private addOpenListeners() {',
      `
  disconnectedCallback() {
    super.disconnectedCallback();
    this.resizeObserver?.disconnect();
  }`,
      { newlinesAfterInsertion: 2, tabsAfterInsertion: 1 },
    ],
    [
      'connectedCallback() {',
      `
  private enableResizeObserver() {
    if (this.multiple) {
      this.resizeObserver = new ResizeObserver(entries => {
        const entry = entries.at(0)!;
        this.tagContainer.style.setProperty('--syn-select-tag-max-width', \`$\{entry.contentRect.width}px\`);
      });
      this.resizeObserver.observe(this.tagContainer);
    }
  }`,
      { newlinesAfterInsertion: 2, tabsAfterInsertion: 1 },
    ],
    [
      'protected override willUpdate',
      `
  protected updated(changedProperties: PropertyValues<this>) {
    super.updated(changedProperties);
    if (changedProperties.has('multiple')) {
      if (!this.multiple) {
        this.resizeObserver?.disconnect();
      } else {
        this.enableResizeObserver();
      }
    }
  }
      `,
      { newlinesAfterInsertion: 2 },
    ],
>>>>>>> 28c08aa2
  ], content);

  return {
    content,
    path,
  };
};

/**
 * Transform the components styles
 * @param {String} path
 * @param {String} originalContent
 * @returns
 */
const transformStyles = (path, originalContent) => {
  // Remove the pill attribute
  const content = removeSections([
    ['/* Filled selects', '/*', {
      additionalNewlines: 2,
      preserveEnd: true,
    }],
    ['/* Pills', '/* Prefix', {
      preserveEnd: true,
    }],
  ], originalContent);

  return {
    content,
    path,
  };
};

/**
 * Transform the components tests
 * @param {String} path
 * @param {String} originalContent
 * @returns
 */
const transformTests = (path, originalContent) => {
  const content = removeSections([
    ["it('should have rounded tags", '});'],
  ], originalContent);
  return {
    content,
    path,
  };
};

export const vendorSelect = (path, content) => {
  const output = { content, path };

  // Skip for non select
  const isValidFile = !!FILES_TO_TRANSFORM.find(p => path.includes(p));

  if (!isValidFile) {
    return output;
  }

  if (path.endsWith('select.component.ts')) {
    return transformComponent(path, content);
  }

  if (path.endsWith('select.styles.ts')) {
    return transformStyles(path, content);
  }

  if (path.endsWith('select.test.ts')) {
    return transformTests(path, content);
  }

  return output;
};<|MERGE_RESOLUTION|>--- conflicted
+++ resolved
@@ -4,6 +4,7 @@
   addSectionBefore,
   addSectionsAfter,
   addSectionsBefore,
+  replaceSection,
   replaceSections,
 } from '../replace-section.js';
 
@@ -179,7 +180,6 @@
     },
   );
 
-<<<<<<< HEAD
   // #781: Export the popup so users can choose their own listbox size
   content = addSectionsAfter([
     [
@@ -195,7 +195,8 @@
   content = replaceSection([
     '{this.placement}',
     "{this.placement + '-start'}",
-=======
+  ], content);
+
   // #850: Add documentation for tag max width props
   content = addSectionsAfter([
     [
@@ -248,7 +249,6 @@
       `,
       { newlinesAfterInsertion: 2 },
     ],
->>>>>>> 28c08aa2
   ], content);
 
   return {
