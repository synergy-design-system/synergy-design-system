/* eslint-disable no-console */
import { useEffect, useRef, useState } from 'react';
import { highlightOptionRenderer, serialize } from '@synergy-design-system/components';
import type {
  SynChangeEvent,
  SynCheckbox,
  SynFile,
} from '@synergy-design-system/components';
import { DemoFieldset } from './DemoFieldset';

type FormEnabledElements = HTMLElement & {
  checked?: boolean;
  name: string;
  value?: string;
};

const initialFormData = {
  code: '',
  comment: '',
  date: '',
  donations: '2000 4000',
  email: '',
  files: undefined,
  gender: '',
  happiness: '5',
  name: '',
  nationality: '',
  newsletterAngular: false,
  newsletterBeta: false,
  newsletterReact: false,
  newsletterStandard: false,
  newsletterVanilla: false,
  newsletterVue: false,
  password: 'invalid',
  phone: '',
  role: '',
  topics: [],
};

const nationalities: string[] = ['American', 'Australian', 'Brazilian', 'British', 'Canadian', 'Chinese', 'Dutch', 'French', 'German', 'Greek', 'Indian', 'Italian', 'Japanese', 'Korean', 'Mexican', 'Russian', 'Spanish', 'Swedish', 'Turkish'];

const formatter = new Intl.NumberFormat('de-DE', {
  currency: 'EUR',
  maximumFractionDigits: 0,
  style: 'currency',
});

export const DemoForm = () => {
  const formRef = useRef<HTMLFormElement>(null);
  const [formData, setFormData] = useState(initialFormData);

  // This is needed, as synergy does its event with `syn-` prefix
  // and react wont let us bind arbitrary custom events :(
  useEffect(() => {
    const listener = (e: SynChangeEvent) => {
      const form = formRef.current as HTMLFormElement;

      const normalizedData = serialize(form);

      // Log the normalized data
      console.log(normalizedData);

      // Set the field into state
      const element = e.target as FormEnabledElements;
      const { name, value } = element;

      let finalValue;

      switch (element.tagName.toLocaleLowerCase()) {
      case 'syn-checkbox':
      case 'syn-switch':
        finalValue = (element as SynCheckbox).checked;
        break;
      case 'syn-file': finalValue = (element as SynFile).files; break;
      default: finalValue = value;
      }

      setFormData((curr) => ({
        ...curr,
        [name]: finalValue,
      }));
    };

    formRef.current?.addEventListener('syn-change', listener);
    return () => {
      formRef.current?.removeEventListener('syn-change', listener);
    };
  }, []);

  return (
    <form
      encType="multipart/form-data"
      method="post"
      onReset={() => {
        setFormData(initialFormData);
      }}
      onSubmit={e => {
        e.preventDefault();
        e.stopPropagation();

        const formElement = e.target as HTMLFormElement;
        const isValid = formElement.checkValidity();

        const content = isValid
          ? 'Your data was successfully submitted'
          : 'Your data could not be submitted! Please provide all required information!';

        // eslint-disable-next-line no-alert
        alert(content);
      }}
      ref={formRef}
    >

      {/* PersonalInformation */}
      <DemoFieldset legend="Personal Information">

        <syn-radio-group
          id="radiogroup-gender"
          name="gender"
          label="Please tell us your gender"
          required
          value={formData.gender}
        >
          <syn-radio value="f">Female</syn-radio>
          <syn-radio value="m">Male</syn-radio>
          <syn-radio value="other">Other</syn-radio>
        </syn-radio-group>

        <syn-select
          id="select-role"
          label="Current position"
          name="role"
          required
          value={formData.role}
        >
          <syn-optgroup label="Developers">
            <syn-option value="backend">Backend Developer</syn-option>
            <syn-option value="frontend">Frontend Developer</syn-option>
          </syn-optgroup>
          <syn-optgroup label="Other">
            <syn-option value="lead">Team Lead</syn-option>
            <syn-option value="other">Other (please specify in comment section below)</syn-option>
          </syn-optgroup>
        </syn-select>

        <syn-input
          id="input-text"
          label="Name"
          minlength={5}
          maxlength={20}
          name="name"
          placeholder="Please insert a value for the regular text input (between 5 and 20 Characters)"
          required
          value={formData.name}
          type="text"
        />

        <syn-input
          id="input-email"
          label="E-Mail"
          name="email"
          placeholder="Please insert your E-mail address"
          required
          value={formData.email}
          type="email"
        />

        <syn-input
          id="input-phone"
          label="Phone"
          name="phone"
          placeholder="Please provide your phone number"
          required
          value={formData.phone}
          type="tel"
        />

        <syn-input
          id="input-date"
          label="Date of birth"
          name="date"
          value={formData.date}
          type="date"
        />

        <syn-combobox
          id="input-nationality"
          label="Nationality"
          name="nationality"
          required
          value={formData.nationality}
          placeholder='Please choose your nationality'
          getOption={highlightOptionRenderer}
        >
          {nationalities.map(n => (
            <syn-option key={n}>
              {n}
            </syn-option>
          ))}
        </syn-combobox>

      </DemoFieldset>
      {/* /PersonalInformation */}

      <syn-divider />

      {/* Security */}
      <DemoFieldset legend="Security">
        <syn-input
          id="input-password"
          label="Provide a secure password"
          name="password"
          password-toggle
          pattern="(?=.*\d)(?=.*[a-z])(?=.*[A-Z]).{8,}"
          placeholder="Please provide at least one uppercase and lowercase letter and a number"
          required
          type="password"
          value={formData.password}
        />

        <syn-input
          id="input-number"
          label="Please provide a fallback numeric value that may be used for password recovery"
          min="1000"
          max="9999"
          name="code"
          placeholder="Please choose a value with four digits, e.g. 1234"
          type="number"
          value={formData.code}
        />
      </DemoFieldset>
      {/* /Security */}

      <syn-divider />

      {/* Topics */}
      <DemoFieldset legend="Topics">
        <syn-select
          clearable
          id="topics"
          label="I am interested in the following technologies"
          multiple
          name="topics"
          value={formData.topics}
        >
          <syn-optgroup label="Frontend">
            <syn-option value="angular">Angular</syn-option>
            <syn-option value="react">React.js</syn-option>
            <syn-option value="vanilla">Vanilla.js</syn-option>
            <syn-option value="vue">Vue</syn-option>
          </syn-optgroup>
          <syn-optgroup label="Backend">
            <syn-option value="node">Node.js</syn-option>
            <syn-option value="Python">Python</syn-option>
          </syn-optgroup>
        </syn-select>
      </DemoFieldset>
      {/* /Topics */}

      <syn-divider />

      {/* Happiness */}
      <DemoFieldset id="happiness-fields" legend="Happiness">
        <syn-range
          id="happiness"
          label="How happy are you with the Synergy Design System?"
          max={10}
          min={0}
          name="happiness"
          value={formData.happiness}
        >
          <nav slot="ticks">
            <syn-range-tick>🤮</syn-range-tick>
            <syn-range-tick>🥱</syn-range-tick>
            <syn-range-tick>😍</syn-range-tick>
          </nav>
        </syn-range>

        <syn-range
          id="donations"
          label="I would donate between"
          max={6000}
          min={0}
          name="donations"
          restrict-movement
          tooltipFormatter={value => formatter.format(value)}
          value={formData.donations}
        >
          <nav slot="ticks">
            <syn-range-tick>0 €</syn-range-tick>
            <syn-range-tick>6.000 €</syn-range-tick>
          </nav>
        </syn-range>

      </DemoFieldset>
      {/* /Happiness */}

      <syn-divider />

      {/* Marketing */}
      <DemoFieldset legend="Please inform me about the following technologies">
        <syn-checkbox
          checked={formData.newsletterStandard}
          id="checkbox-newsletter-default"
          name="newsletterStandard"
        >
          Please subscribe me to the synergy newsletter
        </syn-checkbox>
        <syn-checkbox
          checked={formData.newsletterAngular}
          id="checkbox-newsletter-angular"
          name="newsletterAngular"
        >
          Please subscribe me to all things related to angular
        </syn-checkbox>
        <syn-checkbox
          checked={formData.newsletterReact}
          id="checkbox-newsletter-react"
          name="newsletterReact"
        >
          Please subscribe me to all things related to react
        </syn-checkbox>
        <syn-checkbox
          checked={formData.newsletterVanilla}
          id="checkbox-newsletter-vanilla"
          name="newsletterVanilla"
        >
          Please subscribe me to all things related to vanilla.js
        </syn-checkbox>
        <syn-checkbox
          checked={formData.newsletterVue}
          id="checkbox-newsletter-vue"
          name="newsletterVue"
        >
          Please subscribe me to all things related to vue
        </syn-checkbox>
        <syn-switch
          checked={formData.newsletterBeta}
          id="checkbox-newsletter-beta"
          name="newsletterBeta"
        >
          I am interested in the Synergy Beta Program
        </syn-switch>
      </DemoFieldset>
      {/* /Marketing */}

      <syn-divider />

      { /* AdditionalInformation */ }
      <DemoFieldset legend="Additional Information">
        <syn-textarea
          id="additional-info"
          label="Comment"
          name="comment"
          placeholder="Please provide additional information that might be helpful for your inquiry"
          rows={10}
        >
          {formData.comment}
        </syn-textarea>
        <syn-file
          accept="image/*"
          droparea
          help-text="Please upload images only"
          files={formData.files}
          id="screenshot"
          label="Optional Screenshot(s)"
          multiple
          name="files"
        />
      </DemoFieldset>

      { /* /AdditionalInformation */ }

      <syn-divider />

      {/* Actions */}
      <div className="syn-fieldset syn-submit-buttons">
<<<<<<< HEAD
        <SynButton variant="outline" type="reset">Reset</SynButton>
        <SynButton variant="filled" size="large" type="submit">Send</SynButton>
=======
        <syn-button variant="outline" type="reset">Reset</syn-button>
        <syn-button variant="filled" type="submit">Send</syn-button>
>>>>>>> 85ce7e36
      </div>
      {/* /Actions */}

    </form>
  );
};<|MERGE_RESOLUTION|>--- conflicted
+++ resolved
@@ -375,13 +375,8 @@
 
       {/* Actions */}
       <div className="syn-fieldset syn-submit-buttons">
-<<<<<<< HEAD
-        <SynButton variant="outline" type="reset">Reset</SynButton>
-        <SynButton variant="filled" size="large" type="submit">Send</SynButton>
-=======
         <syn-button variant="outline" type="reset">Reset</syn-button>
         <syn-button variant="filled" type="submit">Send</syn-button>
->>>>>>> 85ce7e36
       </div>
       {/* /Actions */}
 
