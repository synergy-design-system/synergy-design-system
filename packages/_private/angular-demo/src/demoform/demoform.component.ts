--- conflicted
+++ resolved
@@ -1,9 +1,5 @@
-<<<<<<< HEAD
 import type { SynChangeEvent, SynRange } from '@synergy-design-system/components';
-=======
 import { serialize } from '@synergy-design-system/components';
-import type { SynChangeEvent } from '@synergy-design-system/components';
->>>>>>> 46318a01
 import { Component, ElementRef, ViewChild } from '@angular/core';
 import { FormBuilder, FormGroup } from '@angular/forms';
 
