--- conflicted
+++ resolved
@@ -57,11 +57,8 @@
   'src/shoelace-autoloader*',
   'src/translations/de.ts',
   'src/utilities/form*',
-<<<<<<< HEAD
   'src/utilities/icon-library*',
-=======
   'src/components/button-group/button-group.ts',
->>>>>>> fd9f8eb3
   ...eventList,
 ];
 
