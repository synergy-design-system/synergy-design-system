/* eslint-disable @typescript-eslint/unbound-method */
import { classMap } from 'lit/directives/class-map.js';
import { html } from 'lit/static-html.js';
import { property, state } from 'lit/decorators.js';
import type { CSSResultGroup } from 'lit';
import SynergyElement from '../../internal/synergy-element.js';
import { HasSlotController } from '../../internal/slot.js';
import componentStyles from '../../styles/component.styles.js';
import styles from './header.styles.js';
import SynIcon from '../icon/icon.js';
import type SynSideNav from '../side-nav/side-nav.component.js';
import { LocalizeController } from '../../utilities/localize.js';
import { watch } from '../../internal/watch.js';

/**
 * @summary The <syn-header /> element provides a generic application header
 * that can be used to add applications name, toolbar and primary navigation.
 *
 * @documentation https://synergy-design-system.github.io/?path=/docs/components-syn-header--docs
 * @status stable
 * @since 1.10.0
 *
 * @slot label - The label for the header
 * @slot logo - The logo that should be displayed. Will fall back to the SICK logo if not provided
 * @slot meta-navigation - The meta-navigation is used to add various application toolbar icons
 *                     Best used with `<syn-icon-button />` and `<syn-drop-down />`
 * @slot navigation - This slot can be used to add an optional horizontal navigation
 * @slot open-burger-menu-icon - An icon to use in lieu of the default burger-menu=open state.
 *                      The default close icon is a 'x'.
 * @slot closed-burger-menu-icon - An icon to use in lieu of the default burger-menu=closed state.
 *                      The default open icon is a burger menu.
 *
 * @event syn-burger-menu-closed - Emitted when the burger menu is toggled to closed
 * @event syn-burger-menu-hidden - Emitted when the burger menu is toggled to hidden
 * @event syn-burger-menu-open - Emitted when the burger menu is toggled to open
 *
 * @csspart base - The component's base wrapper
 * @csspart content - The wrapper most content items reside
 * @csspart logo - The wrapper the application logo resides in
 * @csspart label - The element wrapping the application name
 * @csspart meta-navigation - The Item wrapping the optional application menu
 * @csspart navigation - The wrapper that is holding the optional top navigation section
 * @csspart burger-menu-toggle-button - The button that toggles the burger menu
 */
export default class SynHeader extends SynergyElement {
  static styles: CSSResultGroup = [
    componentStyles,
    styles,
  ];

  static dependencies = {
    'syn-icon': SynIcon,
  };

  private readonly hasSlotController = new HasSlotController(this, '[default]', 'logo', 'label', 'meta-navigation', 'navigation');

  private readonly localize = new LocalizeController(this);

  /**
   * Internal mutation observer
   */
  private mutationObserver: MutationObserver;

  /*
   * #587: If the side nav is animating, we should not allow to trigger the burger menu
   */
  private isSideNavAnimating = false;

  /**
   * The headers label. If you need to display HTML, use the `label` slot instead.
   */
  @property() label = '';

  /**
   * Defines the current visibility and icon of the burger-menu icon.
   * The menu button is added automatically if the component finds a syn-side-nav in
   * variant="default".
   * The following values can be used:
   * - hidden: The burger menu is not visible
   * - open: The burger menu is visible and shows the close icon
   * - closed: The burger menu is visible and shows the open icon
   */
  @property({ attribute: 'burger-menu', reflect: true }) burgerMenu: 'hidden' | 'open' | 'closed' = 'hidden';

  /**
   * The side nav
   */
  @state() private sideNav: SynSideNav | null;

  private toggleBurgerMenu() {
    switch (this.burgerMenu) {
    case 'closed': this.burgerMenu = 'open'; break;
    case 'open': this.burgerMenu = 'closed'; break;
    default: break;
    }
  }

  private handleBurgerMenuToggle() {
<<<<<<< HEAD
    // If there is a side-nav in variant="default", toggle the open state!
    if (this.sideNav && this.sideNav.variant === 'default') {
=======
    // If there is a side-nav in non-rail mode, toggle the open state!
    if (this.sideNav && !this.sideNav.rail && !this.isSideNavAnimating) {
>>>>>>> 6bff86d9
      this.sideNav.open = !this.sideNav.open;
    }
    if (!this.isSideNavAnimating) {
      this.toggleBurgerMenu();
    }
  }

  /**
   * Automatically update the burger menu icon based
   * on the state of the side-nav, if one is connected.
   */
  private updateBurgerMenuBasedOnSideNav() {
    if (this.sideNav) {
      // Hide the burger menu icon if the side-nav is not variant="default"
      if (this.sideNav.variant !== 'default') {
        this.burgerMenu = 'hidden';
      } else {
        this.burgerMenu = this.sideNav.open ? 'open' : 'closed';
      }
    }
  }

  @watch('burgerMenu', { waitUntilFirstUpdate: true })
  handleBurgerMenu() {
    const myEvt: keyof GlobalEventHandlersEventMap = `syn-burger-menu-${this.burgerMenu}`;
    this.emit(myEvt);
  }

  connectedCallback() {
    super.connectedCallback();

    this.mutationObserver = new MutationObserver(() => this.updateBurgerMenuBasedOnSideNav());
  }

  firstUpdated() {
    // Search for a side-nav and use the first found in case of the connectSideNavigation method
    // is not used by the user.
    // eslint-disable-next-line @typescript-eslint/no-floating-promises
    this.updateComplete.then(() => {
      const sideNav = document.querySelector('syn-side-nav');
      this.connectSideNavigation(sideNav);
    });
  }

  disconnectedCallback() {
    super.disconnectedCallback();

    //  Remove observer
    this.mutationObserver.disconnect();
  }

  /**
   * Connect a `syn-side-nav` to add automatic interaction of the header with the side navigation
   * like showing the burger menu icon and open / close handling.
   *
   * If no side navigation is connected, the header will use the first `syn-side-nav` element it
   * finds.
   *
   * @param sideNav The side navigation to connect to the header
   */
  connectSideNavigation(sideNav: SynSideNav | null) {
    this.mutationObserver.disconnect();

    this.sideNav = sideNav || document.querySelector('syn-side-nav');
    if (this.sideNav) {
      // Need to call the method initially, if the side-nav is not open on connect time.
      // Otherwise the mutation observer won`t trigger the method.
      this.updateBurgerMenuBasedOnSideNav();
<<<<<<< HEAD
      this.mutationObserver.observe(this.sideNav, { attributeFilter: ['open', 'variant'], attributes: true });
=======
      this.mutationObserver.observe(this.sideNav, { attributeFilter: ['open', 'rail'], attributes: true });

      // #587: Make sure to not trigger the burger menu if the side nav is currently
      // animating and the user clicks on the burger menu button.
      const isAnimating = () => {
        this.isSideNavAnimating = true;
      };

      const isNotAnimating = () => {
        this.isSideNavAnimating = false;
      };

      this.sideNav.addEventListener('syn-show', isAnimating);
      this.sideNav.addEventListener('syn-hide', isAnimating);
      this.sideNav.addEventListener('syn-after-show', isNotAnimating);
      this.sideNav.addEventListener('syn-after-hide', isNotAnimating);
>>>>>>> 6bff86d9
    }
  }

  render() {
    const hasNavigation = this.hasSlotController.test('navigation');
    const showBurgerMenu = this.burgerMenu !== 'hidden';
    return html`
      <header
        class=${classMap({
          header: true,
          'header--has-burger-menu': showBurgerMenu,
          'header--has-navigation': hasNavigation,
        })}
        part="base"
      >
        <!-- .header__content -->
        <div part="content" class="header__content">

          ${showBurgerMenu
              ? html`
                  <button
                    aria-label=${this.localize.term(this.burgerMenu === 'closed' ? 'openMenu' : 'closeMenu')}
                    class="header__burger-menu-toggle"
                    @click=${this.handleBurgerMenuToggle}
                    part="burger-menu-toggle-button"
                    type="button"
                  >
                    ${this.burgerMenu === 'open'
                      ? html`
                          <slot name="open-burger-menu-icon">
                            <syn-icon name="x-lg" library="system"></syn-icon>
                          </slot>
                        `
                      : html`
                          <slot name="closed-burger-menu-icon">
                            <syn-icon name="menu" library="system"></syn-icon>
                          </slot>
                        `}
                  </button>
                `
              : ''}

          <div part="logo" class="header__logo">
            <slot name="logo">
              <syn-icon name="logo-color" library="system" label="SICK Sensor Intelligence"></syn-icon>
            </slot>
          </div>

          <div part="label" class="header__label">
            <slot name="label">
              ${this.label}
            </slot>
          </div>

          <div part="meta-navigation" class="header__meta-navigation">
            <slot name="meta-navigation"></slot>
          </div>
        </div>
        <!-- /.header__content -->

        <div part="navigation" class="header__navigation">
          <slot name="navigation"></slot>
        </div>
      </header>
    `;
  }
}<|MERGE_RESOLUTION|>--- conflicted
+++ resolved
@@ -96,13 +96,8 @@
   }
 
   private handleBurgerMenuToggle() {
-<<<<<<< HEAD
     // If there is a side-nav in variant="default", toggle the open state!
-    if (this.sideNav && this.sideNav.variant === 'default') {
-=======
-    // If there is a side-nav in non-rail mode, toggle the open state!
-    if (this.sideNav && !this.sideNav.rail && !this.isSideNavAnimating) {
->>>>>>> 6bff86d9
+    if (this.sideNav && this.sideNav.variant === 'default' && !this.isSideNavAnimating) {
       this.sideNav.open = !this.sideNav.open;
     }
     if (!this.isSideNavAnimating) {
@@ -171,10 +166,7 @@
       // Need to call the method initially, if the side-nav is not open on connect time.
       // Otherwise the mutation observer won`t trigger the method.
       this.updateBurgerMenuBasedOnSideNav();
-<<<<<<< HEAD
       this.mutationObserver.observe(this.sideNav, { attributeFilter: ['open', 'variant'], attributes: true });
-=======
-      this.mutationObserver.observe(this.sideNav, { attributeFilter: ['open', 'rail'], attributes: true });
 
       // #587: Make sure to not trigger the burger menu if the side nav is currently
       // animating and the user clicks on the burger menu button.
@@ -190,7 +182,6 @@
       this.sideNav.addEventListener('syn-hide', isAnimating);
       this.sideNav.addEventListener('syn-after-show', isNotAnimating);
       this.sideNav.addEventListener('syn-after-hide', isNotAnimating);
->>>>>>> 6bff86d9
     }
   }
 
