--- conflicted
+++ resolved
@@ -4,11 +4,7 @@
     "comment": "",
     "visible": true,
     "originalNode": {
-<<<<<<< HEAD
-      "key": "e4898bc5acc32bf5c770f6c31014a9209aeba305",
-=======
       "key": "51e21669c71f45923097d45e3d3671294c552c2f",
->>>>>>> 6f54c99d
       "name": "shadow/medium",
       "styleType": "EFFECT",
       "remote": false,
@@ -299,11 +295,7 @@
     "comment": "",
     "visible": true,
     "originalNode": {
-<<<<<<< HEAD
-      "key": "8f5c357efe54cbe8bddeff4e249f00c4c36cfd5f",
-=======
       "key": "fda123e68206bbf5d989f17018b084485e5087df",
->>>>>>> 6f54c99d
       "name": "shadow/large",
       "styleType": "EFFECT",
       "remote": false,
@@ -594,11 +586,7 @@
     "comment": "",
     "visible": true,
     "originalNode": {
-<<<<<<< HEAD
-      "key": "79ce8566981d6734c546dbfeb82468f4cdb9f3d5",
-=======
       "key": "afa3b9fc09ca39d7dd33f8e08439758b6690b8d1",
->>>>>>> 6f54c99d
       "name": "shadow/x-large",
       "styleType": "EFFECT",
       "remote": false,
@@ -889,11 +877,7 @@
     "comment": "",
     "visible": true,
     "originalNode": {
-<<<<<<< HEAD
-      "key": "c95aa991eb1dddc152c8f474ba2c4851cc3674f0",
-=======
       "key": "e077b7183286d3b65d7452d22110799575e2c0f9",
->>>>>>> 6f54c99d
       "name": "shadow/overflow-down",
       "styleType": "EFFECT",
       "remote": false,
@@ -1184,11 +1168,7 @@
     "comment": "",
     "visible": true,
     "originalNode": {
-<<<<<<< HEAD
-      "key": "03285498b10489f19eec926c13a4497227b8a4d5",
-=======
       "key": "7d8529abd3e9a99b8a11ec111949de4eeb188ac2",
->>>>>>> 6f54c99d
       "name": "shadow/overflow-up",
       "styleType": "EFFECT",
       "remote": false,
@@ -1479,11 +1459,7 @@
     "comment": "",
     "visible": true,
     "originalNode": {
-<<<<<<< HEAD
-      "key": "7f6afb153124f029d37937a0afdc9a633db305bc",
-=======
       "key": "5418a9e9b5e348d8d4f36a93a72c042f3db083e3",
->>>>>>> 6f54c99d
       "name": "shadow/overflow-left",
       "styleType": "EFFECT",
       "remote": false,
@@ -1774,11 +1750,7 @@
     "comment": "",
     "visible": true,
     "originalNode": {
-<<<<<<< HEAD
-      "key": "38b7e19e4fc7aa8b9aecfb389e5b066d83b1e109",
-=======
       "key": "7e98bb7e92a1dfcda8d84cbd26e649019ff6bebc",
->>>>>>> 6f54c99d
       "name": "shadow/overflow-right",
       "styleType": "EFFECT",
       "remote": false,
@@ -2069,11 +2041,7 @@
     "comment": "",
     "visible": true,
     "originalNode": {
-<<<<<<< HEAD
-      "key": "c68253e6845bc17f8e57adeb89c1f06a818f5eb3",
-=======
       "key": "5bfda27b957085478c414684a5d596a2132a16b3",
->>>>>>> 6f54c99d
       "name": "body/x-small/regular",
       "styleType": "TEXT",
       "remote": false,
@@ -2181,11 +2149,7 @@
     "comment": "",
     "visible": true,
     "originalNode": {
-<<<<<<< HEAD
-      "key": "07b6c721d5953064f50c46a22c7498057fd21764",
-=======
       "key": "59c181f1c80eefd09799a23fea15f0e2e820a30f",
->>>>>>> 6f54c99d
       "name": "body/small/regular",
       "styleType": "TEXT",
       "remote": false,
@@ -2293,11 +2257,7 @@
     "comment": "",
     "visible": true,
     "originalNode": {
-<<<<<<< HEAD
-      "key": "0aa3b5985ab06d308753bc5813fffb5079602aec",
-=======
       "key": "5ed14891e58716079c2e3fb4203a0cdfcd888bc0",
->>>>>>> 6f54c99d
       "name": "body/medium/regular",
       "styleType": "TEXT",
       "remote": false,
@@ -2405,11 +2365,7 @@
     "comment": "",
     "visible": true,
     "originalNode": {
-<<<<<<< HEAD
-      "key": "52f17ac536accb058feecb6af7e3245fc777a915",
-=======
       "key": "bae063c718632e262e2198bebab16c308b9a8991",
->>>>>>> 6f54c99d
       "name": "body/large/regular",
       "styleType": "TEXT",
       "remote": false,
@@ -2517,11 +2473,7 @@
     "comment": "",
     "visible": true,
     "originalNode": {
-<<<<<<< HEAD
-      "key": "487ef8ab0f0ef9c2b1f0ceda2976de2e742c7c3f",
-=======
       "key": "427954276d6c4bd4981a9144d3ee6f9329dcd522",
->>>>>>> 6f54c99d
       "name": "heading/large",
       "styleType": "TEXT",
       "remote": false,
@@ -2629,11 +2581,7 @@
     "comment": "",
     "visible": true,
     "originalNode": {
-<<<<<<< HEAD
-      "key": "a58c3d3a92abe1b611fab5a0f686111a13b1cb32",
-=======
       "key": "99bc45240a3245ad5b71ff265e007bfcb4177a6b",
->>>>>>> 6f54c99d
       "name": "heading/x-large",
       "styleType": "TEXT",
       "remote": false,
@@ -2741,11 +2689,7 @@
     "comment": "",
     "visible": true,
     "originalNode": {
-<<<<<<< HEAD
-      "key": "f0a172c5a14d11dcc189458ddd8028e1a95e5094",
-=======
       "key": "baee3a3a521356de7a5e2977c4b129259d7cbc1e",
->>>>>>> 6f54c99d
       "name": "heading/2x-large",
       "styleType": "TEXT",
       "remote": false,
@@ -2853,11 +2797,7 @@
     "comment": "",
     "visible": true,
     "originalNode": {
-<<<<<<< HEAD
-      "key": "a73905f3a28f9b6da401c38d47a90a4841500077",
-=======
       "key": "53e3e1e24aec4bf782b8030e2d1ef50fee3df319",
->>>>>>> 6f54c99d
       "name": "heading/3x-large",
       "styleType": "TEXT",
       "remote": false,
@@ -2965,11 +2905,7 @@
     "comment": "",
     "visible": true,
     "originalNode": {
-<<<<<<< HEAD
-      "key": "63299b7415f6c0723b766ee318c8a32ed67e376c",
-=======
       "key": "56c488caab6b8b5296c44d7932614c4774eca5b7",
->>>>>>> 6f54c99d
       "name": "body/x-small/semibold",
       "styleType": "TEXT",
       "remote": false,
@@ -3077,11 +3013,7 @@
     "comment": "",
     "visible": true,
     "originalNode": {
-<<<<<<< HEAD
-      "key": "99229df06475c013ee46dac36b1f69187db1389a",
-=======
       "key": "3229e75b268dc01732f21183544a302c5d945b52",
->>>>>>> 6f54c99d
       "name": "body/x-small/bold",
       "styleType": "TEXT",
       "remote": false,
@@ -3189,11 +3121,7 @@
     "comment": "",
     "visible": true,
     "originalNode": {
-<<<<<<< HEAD
-      "key": "b5d6e925d2df0bfa72839601fd134056a4575692",
-=======
       "key": "e140c55e606dfe6e9c625a58795a1f72155984dd",
->>>>>>> 6f54c99d
       "name": "body/small/semibold",
       "styleType": "TEXT",
       "remote": false,
@@ -3301,11 +3229,7 @@
     "comment": "",
     "visible": true,
     "originalNode": {
-<<<<<<< HEAD
-      "key": "24b619021864fa16166b14d8d7fb02eb3ffa0e9c",
-=======
       "key": "5a8c171df71dce03ffe992e34d567d7461ed5608",
->>>>>>> 6f54c99d
       "name": "body/small/bold",
       "styleType": "TEXT",
       "remote": false,
@@ -3413,11 +3337,7 @@
     "comment": "",
     "visible": true,
     "originalNode": {
-<<<<<<< HEAD
-      "key": "cbaaa76731e2d5f4301664c78f0f3863c0dfa570",
-=======
       "key": "a6abdaf18584065729982093b5411e7ca3f4c8c3",
->>>>>>> 6f54c99d
       "name": "body/medium/semibold",
       "styleType": "TEXT",
       "remote": false,
@@ -3525,11 +3445,7 @@
     "comment": "",
     "visible": true,
     "originalNode": {
-<<<<<<< HEAD
-      "key": "b01842a488ae3e2ad8c6921230ccc9fd1b838250",
-=======
       "key": "cc7e5ae73fefe29b16e570749e62e41ff84352fd",
->>>>>>> 6f54c99d
       "name": "body/medium/bold",
       "styleType": "TEXT",
       "remote": false,
@@ -3637,11 +3553,7 @@
     "comment": "",
     "visible": true,
     "originalNode": {
-<<<<<<< HEAD
-      "key": "bcd381fecaa823136825b995a51022b296dc9032",
-=======
       "key": "2c904b0f22d7eb6b40eb6c14a3cef1e88002f461",
->>>>>>> 6f54c99d
       "name": "body/large/semibold",
       "styleType": "TEXT",
       "remote": false,
@@ -3749,11 +3661,7 @@
     "comment": "",
     "visible": true,
     "originalNode": {
-<<<<<<< HEAD
-      "key": "810da3210810c9f1bcac5388e4a0037e1d2b912e",
-=======
       "key": "4b3099b570354ed658d3ebe570d6dc5db2e506f1",
->>>>>>> 6f54c99d
       "name": "body/large/bold",
       "styleType": "TEXT",
       "remote": false,
@@ -3861,11 +3769,7 @@
     "comment": "",
     "visible": true,
     "originalNode": {
-<<<<<<< HEAD
-      "key": "9d4e893501b38de256487db2c4632a71f0ab323c",
-=======
       "key": "6430d058ebe0c576946b75984444808217b74941",
->>>>>>> 6f54c99d
       "name": "shadow/x-small",
       "styleType": "EFFECT",
       "remote": false,
@@ -4156,11 +4060,7 @@
     "comment": "",
     "visible": true,
     "originalNode": {
-<<<<<<< HEAD
-      "key": "88a440ad523c655686bbedeb252841ec5457c9b0",
-=======
       "key": "7525b511aa79c2366b5bb879598ba94bb1f1efad",
->>>>>>> 6f54c99d
       "name": "shadow/small",
       "styleType": "EFFECT",
       "remote": false,
