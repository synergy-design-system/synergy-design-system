{
  "author": {
    "name": "SICK Global UX Foundation",
    "url": "https://www.sick.com"
  },
  "name": "@synergy-design-system/components",
  "version": "1.0.0-main.14",
  "description": "",
  "repository": {
    "type": "git",
    "url": "https://github.com/SickDesignSystem/synergy.git",
    "directory": "packages/components"
  },
  "exports": {
    ".": {
      "types": "./dist/synergy.d.ts",
      "import": "./dist/synergy.js"
    },
    "./custom-elements.json": "./dist/custom-elements.json",
    "./synergy.js": "./dist/synergy.js",
    "./synergy-autoloader.js": "./dist/synergy-autoloader.js",
    "./components/*": "./dist/components/*",
    "./utilities/*": "./dist/utilities/*",
    "./translations/*": "./dist/translations/*"
  },
  "files": [
    "dist"
  ],
  "scripts": {
    "build": "node scripts/build.js",
    "create-checksums": "node -e 'import(\"./scripts/jobs/createChecksums.js\").then( loadedModule => loadedModule.runCreateChecksums() )'",
    "test": "web-test-runner --group default",
    "vendor": "node scripts/vendorism.js",
    "vendor.get": "node scripts/vendorism.js -g",
    "vendor.set": "node scripts/vendorism.js -s",
    "vendor.eject": "node scripts/vendorism.js -e",
    "lint:css": "stylelint \"src/**/*.{css,js,ts}\"",
    "lint:js": "eslint src",
    "lint": "pnpm run /^lint:.*/",
    "release": "semantic-release  --tagFormat 'components/${version}' -e semantic-release-monorepo",
    "release.angular": "git add ../angular && git commit -m \"chore(release/angular) via component release [skip actions]\"",
    "release.react": "git add ../react && git commit -m \"chore(release/react) via component release [skip actions]\"",
    "release.vue": "git add ../vue && git commit -m \"chore(release/vue) via component release [skip actions]\""
  },
  "type": "module",
  "types": "./dist/synergy.d.ts",
  "homepage": "https://github.com/SickDesignSystem/synergy/tree/main/packages/components",
  "keywords": [
    "Web Components",
    "LIT Components",
    "Design System",
    "SDS",
    "Synergy Design System",
    "SICK",
    "SICK Design System"
  ],
  "license": "MIT",
  "devDependencies": {
    "@custom-elements-manifest/analyzer": "^0.8.4",
    "@lit/react": "^1.0.0",
    "@open-wc/testing": "^3.2.0",
    "@playwright/test": "^1.39.0",
    "@semantic-release/changelog": "^6.0.3",
    "@semantic-release/exec": "^6.0.3",
    "@semantic-release/git": "^10.0.1",
    "@synergy-design-system/eslint-config-syn": "workspace:*",
    "@synergy-design-system/stylelint-config-syn": "workspace:*",
    "@synergy-design-system/tokens": "workspace:*",
    "@types/mocha": "^10.0.2",
    "@typescript-eslint/eslint-plugin": "^6.9.0",
    "@typescript-eslint/parser": "^6.9.0",
    "@web/dev-server-esbuild": "^0.4.1",
    "@web/test-runner": "^0.17.2",
    "@web/test-runner-commands": "^0.8.1",
    "@web/test-runner-playwright": "^0.10.1",
    "chalk": "^5.3.0",
    "change-case": "^4.1.2",
    "command-line-args": "^5.2.1",
    "comment-parser": "^1.4.0",
    "custom-element-jet-brains-integration": "^1.3.1",
    "custom-element-vs-code-integration": "^1.2.1",
    "del": "^7.1.0",
    "esbuild": "^0.19.4",
    "esbuild-plugin-replace": "^1.4.0",
    "esbuild-plugin-vue3": "^0.3.2",
    "eslint": "^8.47.0",
    "eslint-config-airbnb": "^19.0.4",
    "eslint-config-airbnb-typescript": "^17.1.0",
    "eslint-plugin-import": "^2.28.1",
    "eslint-plugin-lit": "^1.9.1",
    "eslint-plugin-lit-a11y": "^4.1.0",
    "eslint-plugin-vue": "^9.18.1",
    "eslint-plugin-wc": "^2.0.4",
    "globby": "^13.2.2",
    "jsdom": "^22.1.0",
    "ng-packagr": "^17.0.0",
    "ora": "^7.0.1",
    "prettier": "^3.0.3",
    "remark-parse": "^11.0.0",
    "semantic-release": "^19.0.5",
    "semantic-release-monorepo": "^7.0.5",
    "sinon": "^16.1.0",
    "stylelint": "^15.10.3",
    "typescript": "^5.2.2",
    "unified": "^11.0.3",
    "unist-util-visit": "^5.0.0",
    "user-agent-data-types": "^0.4.2",
    "vendorism": "github:mariohamann/vendorism",
    "vue-tsc": "^1.8.24"
  },
  "release": {
    "branches": [
      "+([0-9])?(.{+([0-9]),x}).x",
      {
        "name": "main",
        "prerelease": true
      },
      {
        "name": "beta",
        "prerelease": true
      },
      {
        "name": "alpha",
        "prerelease": true
      },
      "release-fallback"
    ],
    "plugins": [
      "@semantic-release/commit-analyzer",
      "@semantic-release/release-notes-generator",
      [
        "@semantic-release/changelog",
        {
          "changelogFile": "CHANGELOG.md"
        }
      ],
      [
        "@semantic-release/npm",
        {
          "npmPublish": false
        }
      ],
      [
        "@semantic-release/exec",
        {
          "prepareCmd": "pnpm build && pnpm release.angular && pnpm release.react && pnpm release.vue"
        }
      ],
      [
        "@semantic-release/git",
        {
          "message": "chore(release/components): ${nextRelease.version} [skip actions]\n\n${nextRelease.notes}",
          "assets": [
            "CHANGELOG.md",
            "package.json"
          ]
        }
      ],
      [
        "@semantic-release/github",
        {
          "successComment": false
        }
      ]
    ]
  },
  "dependencies": {
    "@floating-ui/dom": "^1.5.3",
    "@shoelace-style/animations": "^1.1.0",
    "@shoelace-style/localize": "^3.1.2",
    "composed-offset-position": "^0.0.4",
    "lit": "^3.0.0"
  },
  "web-types": "./dist/web-types.json",
  "meta": {
    "checksums": {
<<<<<<< HEAD
      "angular": "25bfcd94030b0c25cac62ee17684b601353a8717",
      "react": "dfd13853e7afcdaae44deb2378b40599ed4201fc",
      "vue": "440c63a5559317f269cb7a21ffaa7ff8e8d141c3"
=======
      "angular": "e19b102da15b36548809c9e71e5744b9ad17e4ec",
      "react": "6ee47906b120cc55e3e5e1d997b5227edeb3b8f7"
>>>>>>> 7e89f50c
    }
  }
}<|MERGE_RESOLUTION|>--- conflicted
+++ resolved
@@ -174,14 +174,9 @@
   "web-types": "./dist/web-types.json",
   "meta": {
     "checksums": {
-<<<<<<< HEAD
       "angular": "25bfcd94030b0c25cac62ee17684b601353a8717",
       "react": "dfd13853e7afcdaae44deb2378b40599ed4201fc",
       "vue": "440c63a5559317f269cb7a21ffaa7ff8e8d141c3"
-=======
-      "angular": "e19b102da15b36548809c9e71e5744b9ad17e4ec",
-      "react": "6ee47906b120cc55e3e5e1d997b5227edeb3b8f7"
->>>>>>> 7e89f50c
     }
   }
 }