{
  "author": {
    "name": "SICK Global UX Foundation",
    "url": "https://www.sick.com"
  },
  "name": "@synergy-design-system/components",
  "version": "2.6.0",
  "description": "",
  "repository": {
    "type": "git",
    "url": "https://github.com/synergy-design-system/synergy-design-system.git",
    "directory": "packages/components"
  },
  "exports": {
    ".": {
      "types": "./dist/synergy.d.ts",
      "import": "./dist/synergy.js"
    },
    "./custom-elements.json": "./dist/custom-elements.json",
    "./synergy.js": "./dist/synergy.js",
    "./synergy-autoloader.js": "./dist/synergy-autoloader.js",
    "./components/*": "./dist/components/*",
    "./utilities/*": "./dist/utilities/*",
    "./styles/*": "./dist/styles/*",
    "./themes/utility.css": "./dist/styles/utility.css",
    "./themes/*": "./dist/themes/*",
    "./translations/*": "./dist/translations/*",
    "./index.css": "./dist/styles/index.css"
  },
  "files": [
    "dist"
  ],
  "scripts": {
    "build": "node scripts/build.js",
    "test": "web-test-runner --group default",
    "test.watch": "pnpm test -- --watch",
    "vendor": "node scripts/vendorism.js",
    "vendor.get": "node scripts/vendorism.js -g",
    "vendor.set": "node scripts/vendorism.js -s",
    "vendor.eject": "node scripts/vendorism.js -e",
    "lint:css": "stylelint \"src/**/*.{css,js,ts}\"",
    "lint:js": "eslint src",
    "lint": "pnpm run /^lint:.*/",
    "format.eslint": "pnpm lint:js --fix",
    "release": "semantic-release  --tagFormat 'components/${version}' -e semantic-release-monorepo",
    "release.angular": "git add ../angular && git commit -m \"chore(release/angular) via component release [skip actions]\"",
    "release.react": "git add ../react && git commit -m \"chore(release/react) via component release [skip actions]\"",
    "release.vue": "git add ../vue && git commit -m \"chore(release/vue) via component release [skip actions]\"",
    "release.dry": "semantic-release --dry-run --tagFormat 'components/${version}' -e semantic-release-monorepo"
  },
  "type": "module",
  "types": "./dist/synergy.d.ts",
  "homepage": "https://synergy-design-system.github.io",
  "keywords": [
    "Web Components",
    "LIT Components",
    "Design System",
    "SDS",
    "Synergy Design System",
    "SICK",
    "SICK Design System"
  ],
  "license": "MIT",
  "devDependencies": {
    "@custom-elements-manifest/analyzer": "^0.10.3",
    "@open-wc/testing": "^4.0.0",
    "@playwright/test": "^1.46.1",
    "@semantic-release/changelog": "^6.0.3",
    "@semantic-release/exec": "^6.0.3",
    "@semantic-release/git": "^10.0.1",
    "@synergy-design-system/eslint-config-syn": "workspace:*",
    "@synergy-design-system/stylelint-config-syn": "workspace:*",
    "@synergy-design-system/tokens": "workspace:*",
    "@types/mocha": "^10.0.7",
    "@types/sinon": "^17.0.3",
    "@typescript-eslint/eslint-plugin": "^7.18.0",
    "@typescript-eslint/parser": "^7.18.0",
    "@web/dev-server-esbuild": "^1.0.2",
    "@web/test-runner": "^0.18.3",
    "@web/test-runner-commands": "^0.9.0",
    "@web/test-runner-playwright": "^0.11.0",
    "chalk": "^5.3.0",
    "change-case": "^5.4.4",
    "command-line-args": "^6.0.0",
    "comment-parser": "^1.4.1",
    "custom-element-vs-code-integration": "^1.4.1",
    "del": "^7.1.0",
    "esbuild": "^0.23.1",
    "esbuild-plugin-replace": "^1.4.0",
    "eslint": "^8.57.0",
    "eslint-config-airbnb": "^19.0.4",
    "eslint-config-airbnb-typescript": "^18.0.0",
    "eslint-plugin-import": "^2.29.1",
    "eslint-plugin-jest": "^28.8.0",
    "eslint-plugin-lit": "^1.14.0",
    "eslint-plugin-lit-a11y": "^4.1.4",
    "eslint-plugin-playwright": "^1.6.2",
    "eslint-plugin-vue": "^9.27.0",
    "eslint-plugin-wc": "^2.1.0",
<<<<<<< HEAD
    "globby": "^14.0.2",
    "jsdom": "^24.1.1",
    "ng-packagr": "^18.2.0",
=======
    "globby": "^14.0.1",
    "jsdom": "^24.0.0",
    "ng-packagr": "^18.1.0",
>>>>>>> 600955a4
    "ora": "^8.0.1",
    "postcss": "^8.4.41",
    "postcss-header": "^3.0.3",
    "postcss-import": "^16.1.0",
    "prettier": "^3.3.3",
    "remark-parse": "^11.0.0",
    "semantic-release": "^19.0.5",
    "semantic-release-monorepo": "7.0.5",
    "sinon": "^18.0.0",
    "stylelint": "^16.8.2",
    "typescript": "^5.5.4",
    "unified": "^11.0.5",
    "unist-util-visit": "^5.0.0",
    "user-agent-data-types": "^0.4.2",
    "vendorism": "^5.0.0",
    "vue-tsc": "^2.0.29"
  },
  "release": {
    "branches": [
      "main",
      {
        "name": "beta",
        "prerelease": true
      },
      {
        "name": "alpha",
        "prerelease": true
      }
    ],
    "plugins": [
      "@semantic-release/commit-analyzer",
      "@semantic-release/release-notes-generator",
      [
        "@semantic-release/changelog",
        {
          "changelogFile": "CHANGELOG.md"
        }
      ],
      [
        "@semantic-release/npm",
        {
          "npmPublish": false
        }
      ],
      [
        "@semantic-release/exec",
        {
          "prepareCmd": "pnpm build && pnpm release.angular && pnpm release.react && pnpm release.vue"
        }
      ],
      [
        "@semantic-release/git",
        {
          "message": "chore(release/components): ${nextRelease.version} [skip actions]\n\n${nextRelease.notes}",
          "assets": [
            "CHANGELOG.md",
            "package.json"
          ]
        }
      ],
      [
        "@semantic-release/github",
        {
          "successComment": false
        }
      ]
    ],
    "monorepo": {
      "dependencies": [
        "packages/vue",
        "packages/react",
        "packages/angular"
      ]
    }
  },
  "dependencies": {
    "@floating-ui/dom": "^1.6.10",
    "@shoelace-style/animations": "^1.1.0",
    "@shoelace-style/localize": "^3.2.1",
    "composed-offset-position": "^0.0.6",
    "lit": "^3.2.0"
  },
  "peerDependencies": {
    "@synergy-design-system/tokens": "workspace:^"
  }
}<|MERGE_RESOLUTION|>--- conflicted
+++ resolved
@@ -97,15 +97,9 @@
     "eslint-plugin-playwright": "^1.6.2",
     "eslint-plugin-vue": "^9.27.0",
     "eslint-plugin-wc": "^2.1.0",
-<<<<<<< HEAD
     "globby": "^14.0.2",
     "jsdom": "^24.1.1",
     "ng-packagr": "^18.2.0",
-=======
-    "globby": "^14.0.1",
-    "jsdom": "^24.0.0",
-    "ng-packagr": "^18.1.0",
->>>>>>> 600955a4
     "ora": "^8.0.1",
     "postcss": "^8.4.41",
     "postcss-header": "^3.0.3",
