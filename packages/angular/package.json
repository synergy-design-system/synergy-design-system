--- conflicted
+++ resolved
@@ -30,13 +30,8 @@
     "@synergy-design-system/tokens": "workspace:^"
   },
   "devDependencies": {
-<<<<<<< HEAD
     "@angular/core": "^18.2.0",
     "@angular/forms": "^18.2.0",
-=======
-    "@angular/core": "^18.1.0",
-    "@angular/forms": "^18.1.0",
->>>>>>> 600955a4
     "@synergy-design-system/components": "workspace:*",
     "tslib": "^2.6.3"
   },
