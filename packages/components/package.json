{
  "author": {
    "name": "SICK Global UX Foundation",
    "url": "https://www.sick.com"
  },
  "name": "@synergy-design-system/components",
  "version": "2.11.5",
  "description": "",
  "repository": {
    "type": "git",
    "url": "https://github.com/synergy-design-system/synergy-design-system.git",
    "directory": "packages/components"
  },
  "exports": {
    ".": {
      "types": "./dist/synergy.d.ts",
      "import": "./dist/synergy.js",
      "default": "./dist/synergy.js"
    },
    "./package.json": {
      "default": "./package.json"
    },
    "./custom-elements.json": "./dist/custom-elements.json",
    "./synergy.js": "./dist/synergy.js",
    "./synergy-autoloader.js": "./dist/synergy-autoloader.js",
    "./components/*": "./dist/components/*",
    "./utilities/*": "./dist/utilities/*",
    "./styles/*": "./dist/styles/*",
    "./themes/utility.css": "./dist/styles/utility.css",
    "./themes/*": "./dist/themes/*",
    "./translations/*": "./dist/translations/*",
    "./index.css": "./dist/styles/index.css"
  },
  "files": [
    "dist"
  ],
  "scripts": {
    "build": "node scripts/build.js",
    "test": "web-test-runner --group default",
    "test.watch": "pnpm test -- --watch",
    "vendor": "node scripts/vendorism.js",
    "vendor.get": "node scripts/vendorism.js -g",
    "vendor.set": "node scripts/vendorism.js -s",
    "vendor.eject": "node scripts/vendorism.js -e",
    "lint:css": "stylelint \"src/**/*.{css,js,ts}\"",
    "lint:js": "eslint src",
    "lint": "pnpm run /^lint:.*/",
    "format.eslint": "pnpm lint:js --fix",
    "release": "semantic-release  --tagFormat 'components/${version}' -e semantic-release-monorepo",
    "release.angular": "git add ../angular && git commit -m \"chore(release/angular) via component release [skip actions]\"",
    "release.react": "git add ../react && git commit -m \"chore(release/react) via component release [skip actions]\"",
    "release.vue": "git add ../vue && git commit -m \"chore(release/vue) via component release [skip actions]\"",
    "release.dry": "semantic-release --dry-run --tagFormat 'components/${version}' -e semantic-release-monorepo"
  },
  "type": "module",
  "types": "./dist/synergy.d.ts",
  "homepage": "https://synergy-design-system.github.io",
  "keywords": [
    "Web Components",
    "LIT Components",
    "Design System",
    "SDS",
    "Synergy Design System",
    "SICK",
    "SICK Design System"
  ],
  "license": "MIT",
  "devDependencies": {
    "@custom-elements-manifest/analyzer": "^0.10.3",
    "@open-wc/testing": "^4.0.0",
    "@playwright/test": "^1.48.2",
    "@semantic-release/changelog": "^6.0.3",
    "@semantic-release/exec": "^6.0.3",
    "@semantic-release/git": "^10.0.1",
    "@synergy-design-system/eslint-config-syn": "workspace:*",
    "@synergy-design-system/stylelint-config-syn": "workspace:*",
    "@synergy-design-system/tokens": "workspace:*",
    "@types/mocha": "^10.0.9",
    "@types/sinon": "^17.0.3",
    "@typescript-eslint/eslint-plugin": "^7.18.0",
    "@typescript-eslint/parser": "^7.18.0",
    "@web/dev-server-esbuild": "^1.0.2",
    "@web/test-runner": "^0.19.0",
    "@web/test-runner-commands": "^0.9.0",
    "@web/test-runner-playwright": "^0.11.0",
    "chalk": "^5.3.0",
    "change-case": "^5.4.4",
    "command-line-args": "^6.0.1",
    "comment-parser": "^1.4.1",
    "custom-element-vs-code-integration": "^1.4.1",
    "del": "^7.1.0",
    "esbuild": "^0.24.0",
    "esbuild-plugin-replace": "^1.4.0",
    "eslint": "^8.57.1",
    "eslint-config-airbnb": "^19.0.4",
    "eslint-config-airbnb-typescript": "^18.0.0",
    "eslint-plugin-import": "^2.31.0",
    "eslint-plugin-jest": "^28.8.3",
    "eslint-plugin-lit": "^1.15.0",
    "eslint-plugin-lit-a11y": "^4.1.4",
    "eslint-plugin-playwright": "^1.8.3",
    "eslint-plugin-wc": "^2.2.0",
    "globby": "^14.0.2",
    "jsdom": "^25.0.1",
    "ng-packagr": "^18.2.0",
    "ora": "^8.1.1",
    "postcss": "^8.4.47",
    "postcss-header": "^3.0.3",
    "postcss-import": "^16.1.0",
    "prettier": "^3.3.3",
    "remark-parse": "^11.0.0",
    "semantic-release": "^19.0.5",
    "semantic-release-monorepo": "7.0.5",
    "sinon": "^19.0.2",
    "stylelint": "^16.10.0",
    "typescript": "~5.5.4",
    "unified": "^11.0.5",
    "unist-util-visit": "^5.0.0",
    "user-agent-data-types": "^0.4.2",
<<<<<<< HEAD
    "vendorism": "^5.0.0"
=======
    "vendorism": "^5.0.0",
    "vue-tsc": "^2.1.10"
>>>>>>> 9687f2cb
  },
  "release": {
    "branches": [
      "main",
      {
        "name": "beta",
        "prerelease": true
      },
      {
        "name": "alpha",
        "prerelease": true
      }
    ],
    "plugins": [
      "@semantic-release/commit-analyzer",
      "@semantic-release/release-notes-generator",
      [
        "@semantic-release/changelog",
        {
          "changelogFile": "CHANGELOG.md"
        }
      ],
      [
        "@semantic-release/npm",
        {
          "npmPublish": false
        }
      ],
      [
        "@semantic-release/exec",
        {
          "prepareCmd": "pnpm build && pnpm release.angular && pnpm release.react && pnpm release.vue"
        }
      ],
      [
        "@semantic-release/git",
        {
          "message": "chore(release/components): ${nextRelease.version} [skip actions]\n\n${nextRelease.notes}",
          "assets": [
            "CHANGELOG.md",
            "package.json"
          ]
        }
      ],
      [
        "@semantic-release/github",
        {
          "successComment": false
        }
      ]
    ],
    "monorepo": {
      "dependencies": [
        "packages/vue",
        "packages/react",
        "packages/angular"
      ]
    }
  },
  "dependencies": {
    "@floating-ui/dom": "^1.6.12",
    "@shoelace-style/animations": "^1.2.0",
    "@shoelace-style/localize": "^3.2.1",
    "composed-offset-position": "^0.0.6",
    "lit": "^3.2.1"
  },
  "peerDependencies": {
    "@synergy-design-system/tokens": "workspace:^"
  }
}<|MERGE_RESOLUTION|>--- conflicted
+++ resolved
@@ -117,12 +117,7 @@
     "unified": "^11.0.5",
     "unist-util-visit": "^5.0.0",
     "user-agent-data-types": "^0.4.2",
-<<<<<<< HEAD
     "vendorism": "^5.0.0"
-=======
-    "vendorism": "^5.0.0",
-    "vue-tsc": "^2.1.10"
->>>>>>> 9687f2cb
   },
   "release": {
     "branches": [
