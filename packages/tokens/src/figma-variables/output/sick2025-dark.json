--- conflicted
+++ resolved
@@ -944,39 +944,23 @@
     "readonly-background": {
       "color": {
         "type": "color",
-<<<<<<< HEAD
-        "value": "{color.neutral.400}"
+        "value": "{color.neutral.300}"
       },
       "color-disabled": {
         "type": "color",
-        "value": "{color.neutral.400}"
+        "value": "{color.neutral.300}"
       },
       "color-focus": {
         "type": "color",
-        "value": "{color.neutral.400}"
+        "value": "{color.neutral.300}"
       },
       "color-hover": {
         "type": "color",
-        "value": "{color.neutral.400}"
-=======
         "value": "{color.neutral.300}"
       },
-      "color-disabled": {
-        "type": "color",
-        "value": "{color.neutral.300}"
-      },
-      "color-focus": {
-        "type": "color",
-        "value": "{color.neutral.300}"
-      },
-      "color-hover": {
-        "type": "color",
-        "value": "{color.neutral.300}"
-      },
       "opacity": {
         "type": "color",
         "value": "rgba(38, 47, 85, 0.70)"
->>>>>>> 6e257e4f
       }
     },
     "required": {
@@ -1197,6 +1181,12 @@
       "color": {
         "type": "color",
         "value": "{color.neutral.300}"
+      },
+      "readonly": {
+        "color": {
+          "type": "color",
+          "value": "{input.readonly-background.color}"
+        }
       }
     }
   },
