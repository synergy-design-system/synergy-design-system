--- conflicted
+++ resolved
@@ -21,11 +21,8 @@
   'input',
   'button',
   'textarea',
-<<<<<<< HEAD
   'icon',
-=======
   'checkbox',
->>>>>>> 46ce14c1
 ].sort();
 
 /**
