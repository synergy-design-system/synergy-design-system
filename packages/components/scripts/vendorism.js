/* eslint-disable no-console */
import fs from 'fs';
import { execSync } from 'child_process';
import commandLineArgs from 'command-line-args';
import { eject, setSource, setTarget } from 'vendorism';
import { optimizePathForWindows } from 'vendorism/src/scripts/helpers.js';
import { generateStorybookFile, updateVsCodeReadOnlyFiles } from './vendorism/index.js';
<<<<<<< HEAD
import customInput from './vendorism/custom/input.vendorism.js';
=======
import { vendorButton, vendorInput } from './vendorism/custom/index.js';
>>>>>>> 7f124f6b

const components = [
  'input',
  'button',
];

// List of events that we want to import.
// @todo: Automate this depending on components!
const events = [
  'sl-blur',
  'sl-focus',
  'sl-invalid',
  'sl-load',
  'sl-error',
  'sl-blur',
  'sl-change',
  'sl-clear',
  'sl-input',
].map(evt => `src/events/${evt}.ts`);

const otherIncludes = [
  'custom-elements-manifest.config*',
  'web-test-runner.config.js',
  '*prettier*',
  'tsconfig.json',
  'tsconfig.prod.json',
  'src/declaration.d.ts',
  'src/shoelace-autoloader*',
  'src/translations/de.ts',
  'src/utilities/form*',
  ...events,
];

const libraryPrefix = 'syn';
const libraryName = 'synergy';
const shoelaceVersion = '2.10.0';

// Command line options
const optionDefinitions = [
  { alias: 's', name: 'setOnly', type: Boolean },
  { alias: 'g', name: 'getOnly', type: Boolean },
  { alias: 'e', name: 'eject', type: Boolean },
  { defaultOption: true, name: 'file', type: String },
];

const options = commandLineArgs(optionDefinitions);

const config = {
  source: {
    downloadConfig: { extract: true, strip: 1 },
    hooks: {
      after: 'echo ✅ Source setup complete.',
      before: 'echo ⌛️ Setting up source...',
    },
    path: './vendor',
    url: `https://github.com/shoelace-style/shoelace/archive/refs/tags/v${shoelaceVersion}.tar.gz`,
  },
  target: {
    hooks: {
      after: 'echo ✅ Target setup complete.',
      before: 'echo ⌛️ Setting up target...',
    },
    includes: [
      ...components.map((component) => `src/components/${component}/**`),
      ...otherIncludes,
    ],
    path: '.',
    // Changes targeted files -> otherIncludes
    transforms: [
      // Adjust the event map to use our own file names
      (path, content) => {
        const outputPath = path.startsWith('events/')
          ? path.replace('sl-', `${libraryPrefix}-`)
          : path;

        return {
          content,
          path: outputPath,
        };
      },
      // Add lint ignore information to all vendored data and remove lint-enables
      (path, content) => {
        const eslintEnableComment = '/* eslint-enable */';
        const eslintDisableComment = '/* eslint-disable */';
        const stylelintDisableComment = '/* stylelint-disable */';

        // Sometimes eslint is enabled explicitly in code.
        // This needs to be removed, otherwise the disable does not work.
        let nextContent = content.replaceAll(eslintEnableComment, '');

        // Shoelace vendor components use other style rules, so make sure to ignore them per default
        if (path.endsWith('.ts') || path.endsWith('.js')) {
          nextContent = `${eslintDisableComment}\n${nextContent}`;
        }

        // We do not want to lint shoelace styles
        // as they do not adhere to any standard.
        // We can`t just add the style-disable at the top of the file.
        // To make it work it needs to be in the "css" function
        nextContent = nextContent.replace('css`', `css\`\n\t${stylelintDisableComment}`);

        return {
          content: nextContent,
          path,
        };
      },
      // Remove Shoelace branding
      (path, content) => {
        const capitalizedPrefix = `${libraryPrefix.charAt(0).toUpperCase()}${libraryPrefix.slice(1)}`;
        const capitalizedLibraryName = `${libraryName.charAt(0).toUpperCase()}${libraryName.slice(1)}`;
        const lowerLibraryName = libraryName.toLowerCase();
        const libraryDesignName = `${lowerLibraryName}-design-system`;

        const regexPattern = new RegExp(`@${libraryDesignName}/(?!${lowerLibraryName}$)`, 'g');

        const replace = c => c
          .replace(/Sl(?=[A-Z])/g, capitalizedPrefix)
          .replace(/(?<![A-Za-z])sl-/g, `${libraryPrefix}-`)
          .replace(/shoelace-style/g, libraryDesignName)
          .replace(/Shoelace/g, capitalizedLibraryName)
          .replace(/shoelace/g, lowerLibraryName)
          .replace('__SHOELACE_VERSION__', '__PACKAGE_VERSION__')
          .replace(regexPattern, '@shoelace-style/');

        return {
          content: replace(content),
          path: replace(path),
        };
      },
      // Move stories into `temp` directory
      (path, content) => {
        if (path.includes('.stories.ts')) {
          const optimizedPath = optimizePathForWindows(path);
          const parts = optimizedPath.split('/');
          // Gets 'input.stories.ts'
          const fileName = parts[parts.length - 1];
          return {
            content,
            path: `./src/temp/${fileName}`,
          };
        }
        return {
          content,
          path,
        };
      },
      // allow unknown command line args in `custom-elements-manifest.config.js`
      // as otherwise commandLineArgs breaks when we start it from docs
      (path, content) => {
        if (path.includes('custom-elements-manifest.config.js')) {
          return {
            content: content.replace(`{ name: 'outdir', type: String }
]);`, `{ name: 'outdir', type: String }
], { partial: true })`),
            path,
          };
        }
        return {
          content,
          path,
        };
      },
      // add custom styles to the end of `${component}.styles.ts`
      (path, content) => {
        let newContent;
        [...components, 'form-control'].forEach((component) => {
          if (path.includes(`${component}.styles.ts`)) {
            newContent = content
              .replace(
                // eslint-disable-next-line @typescript-eslint/quotes
                `import { css } from 'lit';`,
                `import { css } from 'lit';
import customStyles from './${component}.custom.styles.js';`,
              )
              .replace(
                '}\n`;',
                // eslint-disable-next-line @typescript-eslint/quotes
                `}\n\n  $\{customStyles}\n\`;\n`,
              );

            // create file if it doesn't exist
            const customStylesPath = path.replace(`${component}.styles.ts`, `${component}.custom.styles.ts`);
            if (!fs.existsSync(customStylesPath)) {
              fs.writeFileSync(customStylesPath, 'import { css } from \'lit\';\n\nexport default css`\n  /* Write custom CSS here */\n`;\n');
            }
          }
        });

        return {
          content: newContent,
          path,
        };
      },
<<<<<<< HEAD
      // speczialized customizations
      (path, content) => customInput(path, content),
=======
      // specialized customizations
      vendorButton,
      vendorInput,
>>>>>>> 7f124f6b
    ],
  },
};

// If the eject option is specified, runs the eject functionality
if (options.eject) {
  const filePath = options.file;
  const optimizedPath = optimizePathForWindows(filePath);

  console.log('🚀 Ejecting file', optimizedPath);

  if (!optimizedPath) {
    console.error('❗ Please provide a file path for the eject operation.');
    process.exit(1);
  }

  await eject(config, filePath);
  await updateVsCodeReadOnlyFiles([optimizedPath], []);

  process.exit(0);
}

// Downloads Shoelace and sets up the source
if (!options.setOnly) {
  await setSource(config);
  // Don`t know exactly why, but this is needed for Windows.
  // Otherwise the last three files (tsconfig.(prod).json, web-test-runner.config.js)
  // from shoelace are missing after the download.
  await new Promise(res => { setTimeout(res, 100); });
}

// Check for the "getOnly" option and modify the content if necessary
if (!options.getOnly) {
  /**
   * Generate the storybook files for all relevant components
   * after shoelace is available so that they can be vendored
   */
  await Promise.all(components.map(async (component) => {
    const inputFilePath = `./vendor/docs/pages/components/${component}.md`;
    const outputFilePath = `./vendor/src/components/${component}/${component}.stories.ts`;
    await generateStorybookFile(inputFilePath, outputFilePath, component, libraryPrefix);
  }));

  // Move all files from '../docs/src/components' to './src/temp'
  await execSync('mv ../docs/stories/components ./src/temp');

  const { removedFiles, newFiles } = await setTarget(config);

  await updateVsCodeReadOnlyFiles(removedFiles, newFiles);

  // Move files back from './src/temp' to '../docs/src/components'
  await execSync('mv ./src/temp ../docs/stories/components');
}

process.exit();<|MERGE_RESOLUTION|>--- conflicted
+++ resolved
@@ -5,11 +5,7 @@
 import { eject, setSource, setTarget } from 'vendorism';
 import { optimizePathForWindows } from 'vendorism/src/scripts/helpers.js';
 import { generateStorybookFile, updateVsCodeReadOnlyFiles } from './vendorism/index.js';
-<<<<<<< HEAD
 import customInput from './vendorism/custom/input.vendorism.js';
-=======
-import { vendorButton, vendorInput } from './vendorism/custom/index.js';
->>>>>>> 7f124f6b
 
 const components = [
   'input',
@@ -203,14 +199,8 @@
           path,
         };
       },
-<<<<<<< HEAD
       // speczialized customizations
       (path, content) => customInput(path, content),
-=======
-      // specialized customizations
-      vendorButton,
-      vendorInput,
->>>>>>> 7f124f6b
     ],
   },
 };
