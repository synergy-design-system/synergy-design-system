--- conflicted
+++ resolved
@@ -174,15 +174,9 @@
   "web-types": "./dist/web-types.json",
   "meta": {
     "checksums": {
-<<<<<<< HEAD
       "angular": "88983fb4d1b2b18572e7aacd52b64dbfc44087a7",
       "react": "4dda849b07aeb290024c185f4a5be41607de11ce",
       "vue": "af87aa7df2807e94147147e6a98ced9d31667ae2"
-=======
-      "angular": "49cbcdb3497cfb2406f22b3904acf0e2ee20ee7e",
-      "react": "9937937285db5bcfd0105896c759490839ec1c8f",
-      "vue": "24514a50801e8d9655ffb4389fbc292cf7333aac"
->>>>>>> 6a042c60
     }
   }
 }