{
  "components": {
    "alert": {
      "description": {
        "value": "Alerts are used to display important messages inline or as toast notifications.",
        "type": "text"
      },
      "title": {
        "value": "Alert",
        "type": "text"
      }
    },
    "animated-image": {
      "description": {
        "value": "A component for displaying animated GIFs and WEBPs that play and pause on interaction.",
        "type": "text"
      },
      "title": {
        "value": "Animated Image",
        "type": "text"
      }
    },
    "animation": {
      "description": {
        "value": "Animate elements declaratively with nearly 100 baked-in presets, or roll your own with custom keyframes.",
        "type": "text"
      },
      "title": {
        "value": "Animation",
        "type": "text"
      }
    },
    "avatar": {
      "description": {
        "value": "Avatars are used to represent a person or object.",
        "type": "text"
      },
      "title": {
        "value": "Avatar",
        "type": "text"
      }
    },
    "badge": {
      "description": {
        "value": "Badges are used to draw attention and display statuses or counts.",
        "type": "text"
      },
      "title": {
        "value": "Badge",
        "type": "text"
      }
    },
    "breadcrumb-item": {
      "description": {
        "value": "Breadcrumb Items are used inside breadcrumbs to represent different links.",
        "type": "text"
      },
      "title": {
        "value": "Breadcrumb Item",
        "type": "text"
      }
    },
    "breadcrumb": {
      "description": {
        "value": "Breadcrumbs provide a group of links so users can easily navigate a website's hierarchy.",
        "type": "text"
      },
      "title": {
        "value": "Breadcrumb",
        "type": "text"
      }
    },
    "button": {
      "default": {
        "description": {
          "value": "Buttons represent actions that are available to the user.",
          "type": "text"
        },
        "title": {
          "value": "Button",
          "type": "text"
        }
      },
      "variant": {
        "title": {
          "value": "Variants",
          "type": "text"
        },
        "description": {
          "value": "Use the variant attribute to set the button’s variant. Variants can be Filled, Outline and Text Buttons. Use the outline attribute to draw outlined buttons with transparent backgrounds. Use the text variant to create text buttons that share the same size as regular buttons but don’t have backgrounds or borders.",
          "type": "text"
        }
      },
      "size": {
        "title": {
          "value": "Sizes",
          "type": "text"
        },
        "description": {
          "value": "Use the size attribute to change a button’s size.",
          "type": "text"
        }
      },
      "link": {
        "title": {
          "value": "Link Buttons",
          "type": "text"
        },
        "description": {
          "value": "It’s often helpful to have a button that works like a link. This is possible by setting the href attribute, which will make the component render an <a> under the hood. This gives you all the default link behavior the browser provides (e.g. CMD/CTRL/SHIFT + CLICK) and exposes the target and download attributes.",
          "type": "text"
        }
      },
      "width": {
        "title": {
          "value": "Setting a Custom Width",
          "type": "text"
        },
        "description": {
          "value": "As expected, buttons can be given a custom width by setting the width attribute. This is useful for making buttons span the full width of their container on smaller screens.",
          "type": "text"
        }
      },
      "prefix-suffix": {
        "title": {
          "value": "Prefix and Suffix Icons.",
          "type": "text"
        },
        "description": {
          "value": "Use the prefix and suffix slots to add icons.",
          "type": "text"
        }
      },
      "caret": {
        "title": {
          "value": "Caret",
          "type": "text"
        },
        "description": {
          "value": "Use the caret attribute to add a dropdown indicator when a button will trigger a dropdown, menu, or popover.",
          "type": "text"
        }
      },
      "loading": {
        "title": {
          "value": "Loading",
          "type": "text"
        },
        "description": {
          "value": "Use the loading attribute to make a button busy. The width will remain the same as before, preventing adjacent elements from moving around. Clicks will be suppressed until the loading state is removed.",
          "type": "text"
        }
      },
      "disabled": {
        "title": {
          "value": "Disabled",
          "type": "text"
        },
        "description": {
          "value": "Use the disabled attribute to disable a button.",
          "type": "text"
        }
      },
      "focus": {
        "title": {
          "value": "Focus",
          "type": "text"
        },
        "description": {
          "value": "The focus event gives the user feedback that the Button has been focused by the keyboard interaction and that the button component is ready for use.",
          "type": "text"
        }
      }
    },
    "button-group": {
      "description": {
        "value": "Button groups can be used to group related buttons into sections.",
        "type": "text"
      },
      "title": {
        "value": "Button Group",
        "type": "text"
      }
    },
    "card": {
      "description": {
        "value": "Cards can be used to group related subjects in a container.",
        "type": "text"
      },
      "title": {
        "value": "Card",
        "type": "text"
      }
    },
    "carousel-item": {
      "description": {
        "value": "A carousel item represent a slide within a carousel.",
        "type": "text"
      },
      "title": {
        "value": "Carousel Item",
        "type": "text"
      }
    },
    "carousel": {
      "description": {
        "value": "Carousels display an arbitrary number of content slides along a horizontal or vertical axis.",
        "type": "text"
      },
      "title": {
        "value": "Carousel",
        "type": "text"
      }
    },
    "checkbox": {
      "default": {
        "description": {
          "value": "Checkboxes allow the user to toggle an option on or off.",
          "type": "text"
        },
        "title": {
          "value": "Checkbox",
          "type": "text"
        }
      },
      "checked": {
        "title": {
          "value": "Checked",
          "type": "text"
        },
        "description": {
          "value": "Use the checked attribute to activate the checkbox.",
          "type": "text"
        }
      },
      "indeterminate": {
        "title": {
          "value": "Indeterminate",
          "type": "text"
        },
        "description": {
          "value": "Use the indeterminate attribute to make the checkbox indeterminate.",
          "type": "text"
        }
      },
      "focus": {
        "title": {
          "value": "Focus",
          "type": "text"
        },
        "description": {
          "value": "The focus event gives the user feedback that the Checkbox has been focused by the keyboard interaction.",
          "type": "text"
        }
      },
      "disabled": {
        "title": {
          "value": "Disabled",
          "type": "text"
        },
        "description": {
          "value": "Use the disabled attribute to disable the checkbox.",
          "type": "text"
        }
      },
      "sizes": {
        "title": {
          "value": "Sizes",
          "type": "text"
        },
        "description": {
          "value": "Use the size attribute to change a checkbox’s size.",
          "type": "text"
        }
      },
      "invalid": {
        "title": {
          "value": "Invalid",
          "type": "text"
        },
        "description": {
          "value": "The invalid status is used to warn the user that the Checkbox is invalid. For example, if the check is mandatory and nothing has been checked.",
          "type": "text"
        }
      },
      "validity": {
        "title": {
          "value": "Custom Validity",
          "type": "text"
        },
        "description": {
          "value": "Use the setCustomValidity() method to set a custom validation message. This will prevent the form from submitting and make the browser display the error message you provide. To clear the error, call this function with an empty string.",
          "type": "text"
        }
      }
    },
    "color-picker": {
      "description": {
        "value": "Color pickers allow the user to select a color.",
        "type": "text"
      },
      "title": {
        "value": "Color Picker",
        "type": "text"
      }
    },
    "copy-button": {
      "description": {
        "value": "Copies data to the clipboard when the user clicks the button.",
        "type": "text"
      },
      "title": {
        "value": "Copy Button",
        "type": "text"
      }
    },
    "details": {
      "description": {
        "value": "Details show a brief summary and expand to show additional content.",
        "type": "text"
      },
      "title": {
        "value": "Details",
        "type": "text"
      }
    },
    "dialog": {
      "description": {
        "value": "Dialogs, sometimes called \"modals\", appear above the page and require the user's immediate attention.",
        "type": "text"
      },
      "title": {
        "value": "Dialog",
        "type": "text"
      }
    },
    "divider": {
      "default": {
        "description": {
          "value": "Dividers are used to visually separate or group elements.",
          "type": "text"
        },
        "title": {
          "value": "Divider",
          "type": "text"
        }
      },
      "width": {
        "title": {
          "value": "Width",
          "type": "text"
        },
        "description": {
          "value": "Use the --width custom property to change the width of the divider.",
          "type": "text"
        }
      },
      "color": {
        "title": {
          "value": "Color",
          "type": "text"
        },
        "description": {
          "value": "Use the --color custom property to change the color of the divider.",
          "type": "text"
        }
      },
      "spacing": {
        "title": {
          "value": "Spacing",
          "type": "text"
        },
        "description": {
          "value": "Use the --spacing custom property to change the amount of space between the divider and it’s neighboring elements.",
          "type": "text"
        }
      },
      "vertical": {
        "title": {
          "value": "Vertical",
          "type": "text"
        },
        "description": {
          "value": "Add the vertical attribute to draw the divider in a vertical orientation. The divider will span the full height of its container. Vertical dividers work especially well inside of a flex container.",
          "type": "text"
        }
      }
    },
    "drawer": {
      "default": {
        "description": {
          "value": "Drawers slide in from a container to expose additional options and information.",
          "type": "text"
        },
        "title": {
          "value": "Drawer",
          "type": "text"
        }
      },
      "start": {
        "title": {
          "value": "Slide in From Start",
          "type": "text"
        },
        "description": {
          "value": "By default, drawers slide in from the end. To make the drawer slide in from the start, set the placement attribute to start.",
          "type": "text"
        }
      },
      "top": {
        "title": {
          "value": "Slide in From Top",
          "type": "text"
        },
        "description": {
          "value": "To make the drawer slide in from the top, set the placement attribute to top.",
          "type": "text"
        }
      },
      "bottom": {
        "title": {
          "value": "Slide in From Bottom",
          "type": "text"
        },
        "description": {
          "value": "To make the drawer slide in from the bottom, set the placement attribute to bottom.",
          "type": "text"
        }
      },
      "contained": {
        "title": {
          "value": "Contained to an Element",
          "type": "text"
        },
        "description": {
          "value": "By default, drawers slide out of their containing block, which is usually the viewport. To make a drawer slide out of a parent element, add the contained attribute to the drawer and apply position: relative to its parent.\n\nUnlike normal drawers, contained drawers are not modal. This means they do not show an overlay, they do not trap focus, and they are not dismissible with Escape. This is intentional to allow users to interact with elements outside of the drawer.",
          "type": "text"
        }
      },
      "size": {
        "title": {
          "value": "Custom Size",
          "type": "text"
        },
        "description": {
          "value": "Use the --size custom property to set the drawer’s size. This will be applied to the drawer’s width or height depending on its placement.",
          "type": "text"
        }
      },
      "scrolling": {
        "title": {
          "value": "Scrolling",
          "type": "text"
        },
        "description": {
          "value": "By design, a drawer’s height will never exceed 100% of its container. As such, drawers will not scroll with the page to ensure the header and footer are always accessible to the user.",
          "type": "text"
        }
      },
      "action": {
        "title": {
          "value": "Header Actions",
          "type": "text"
        },
        "description": {
          "value": "The header shows a functional close button by default. You can use the header-actions slot to add additional icon buttons if needed.",
          "type": "text"
        }
      },
      "closing": {
        "title": {
          "value": "Preventing the Drawer from Closing",
          "type": "text"
        },
        "description": {
          "value": "By default, drawers will close when the user clicks the close button, clicks the overlay, or presses the Escape key. In most cases, the default behavior is the best behavior in terms of UX. However, there are situations where this may be undesirable, such as when data loss will occur.\n\nTo keep the drawer open in such cases, you can cancel the sl-request-close event. When canceled, the drawer will remain open and pulse briefly to draw the user’s attention to it.\n\nYou can use event.detail.source to determine what triggered the request to close. This example prevents the drawer from closing when the overlay is clicked, but allows the close button or Escape to dismiss it.",
          "type": "text"
        }
      },
      "fokus": {
        "title": {
          "value": "Customizing Initial Focus",
          "type": "text"
        },
        "description": {
          "value": "By default, the drawer’s panel will gain focus when opened. This allows a subsequent tab press to focus on the first tabbable element in the drawer. If you want a different element to have focus, add the autofocus attribute to it as shown below.",
          "type": "text"
        }
      }
    },
    "dropdown": {
      "description": {
        "value": "Dropdowns expose additional content that \"drops down\" in a panel.",
        "type": "text"
      },
      "title": {
        "value": "Dropdown",
        "type": "text"
      }
    },
    "format-bytes": {
      "description": {
        "value": "Formats a number as a human readable bytes value.",
        "type": "text"
      },
      "title": {
        "value": "Format Bytes",
        "type": "text"
      }
    },
    "format-date": {
      "description": {
        "value": "Formats a date/time using the specified locale and options.",
        "type": "text"
      },
      "title": {
        "value": "Format Date",
        "type": "text"
      }
    },
    "format-number": {
      "description": {
        "value": "Formats a number using the specified locale and options.",
        "type": "text"
      },
      "title": {
        "value": "Format Number",
        "type": "text"
      }
    },
    "horizontal-nav": {
      "default": {
        "description": {
          "value": "Horizontal navigation is supported as product navigation if required. This navigation layout provides a high level of findability and support so that users know where they are at all times and can ensure that they can easily reach their goals.\n\nNote: Please note that the horizontal navigation does not have a child menu navigation, if you want to have a child navigation, combine the horizontal navigation and the side navigation",
          "type": "text"
        },
        "title": {
          "value": "Horizontal Navigation",
          "type": "text"
        }
      },
      "priority-menu": {
        "description": {
          "value": "If there is not enough space, elements will move into a dropdown.",
          "type": "text"
        },
        "title": {
          "value": "Priority Menu",
          "type": "text"
        }
      }
    },
    "icon-button": {
      "default": {
        "description": {
          "value": "Icons buttons are simple, icon-only buttons that can be used for actions and in toolbars.\n\nFor a full list of icons that come bundled with Synergy, refer to the Assets.",
          "type": "text"
        },
        "title": {
          "value": "Icon Button",
          "type": "text"
        }
      },
      "sizes": {
        "title": {
          "value": "Sizes",
          "type": "text"
        },
        "description": {
          "value": "Use the size attribute to change a icon-button size.",
          "type": "text"
        }
      },
      "disabled": {
        "title": {
          "value": "Disabled",
          "type": "text"
        },
        "description": {
          "value": "Use the disabled attribute to disable the icon button.",
          "type": "text"
        }
      },
      "focus": {
        "title": {
          "value": "Focus",
          "type": "text"
        },
        "description": {
          "value": "The focus event gives the user feedback that the icon-button has been focused by the keyboard interaction.",
          "type": "text"
        }
      },
      "color": {
        "title": {
          "value": "Color",
          "type": "text"
        },
        "description": {
          "value": "The Icon button can have two color variants, Primary or Neutral Color.",
          "type": "text"
        }
      },
      "label": {
        "titel": {
          "value": "Accessibility Label",
          "type": "text"
        },
        "description": {
          "value": "A description that gets read by assistive devices. For optimal accessibility, you have to include a label that describes what the icon button does.",
          "type": "text"
        }
      },
      "link": {
        "title": {
          "value": "Link Buttons",
          "type": "text"
        },
        "description": {
          "value": "It’s often helpful to have a button that works like a link. This is possible by setting the href attribute, which will make the component render an <a> under the hood. This gives you all the default link behavior the browser provides (e.g. CMD/CTRL/SHIFT + CLICK) and exposes the target and download attributes.",
          "type": "text"
        }
      }
    },
    "icon": {
      "description": {
        "value": "Icons are symbols that can be used to represent various options within an application.",
        "type": "text"
      },
      "title": {
        "value": "Icon",
        "type": "text"
      }
    },
    "image-comparer": {
      "description": {
        "value": "Compare visual differences between similar photos with a sliding panel.",
        "type": "text"
      },
      "title": {
        "value": "Image Comparer",
        "type": "text"
      }
    },
    "include": {
      "description": {
        "value": "Includes give you the power to embed external HTML files into the page.",
        "type": "text"
      },
      "title": {
        "value": "Include",
        "type": "text"
      }
    },
    "input": {
      "default": {
        "description": {
          "value": "Inputs collect data from the user.",
          "type": "text"
        },
        "title": {
          "value": "Input",
          "type": "text"
        }
      },
      "label": {
        "title": {
          "value": "Labels",
          "type": "text"
        },
        "description": {
          "value": "Use the label attribute to give the input an accessible label. For labels that contain HTML, use the label slot instead.",
          "type": "text"
        }
      },
      "help-text": {
        "title": {
          "value": "help-text",
          "type": "text"
        },
        "description": {
          "value": "Add descriptive help text to an input with the help-text attribute. For help texts that contain HTML, use the help-text slot instead.",
          "type": "text"
        }
      },
      "placeholder": {
        "title": {
          "value": "Placeholder",
          "type": "text"
        },
        "description": {
          "value": "Use the placeholder attribute to add a placeholder.",
          "type": "text"
        }
      },
      "clearable": {
        "title": {
          "value": "Clearable",
          "type": "text"
        },
        "description": {
          "value": "Add the clearable attribute to add a clear button when the input has content.",
          "type": "text"
        }
      },
      "password-toggle": {
        "title": {
          "value": "Toggle Password",
          "type": "text"
        },
        "description": {
          "value": "Add the password-toggle attribute to add a toggle button that will show the password when activated.",
          "type": "text"
        }
      },
      "readonly": {
        "title": {
          "value": "Read-only Inputs",
          "type": "text"
        },
        "description": {
          "value": "Add the read-only attribute to draw a read-only input.",
          "type": "text"
        }
      },
      "disabled": {
        "title": {
          "value": "Disabled",
          "type": "text"
        },
        "description": {
          "value": "Use the disabled attribute to disable an input.",
          "type": "text"
        }
      },
      "size": {
        "title": {
          "value": "Sizes",
          "type": "text"
        },
        "description": {
          "value": "Use the size attribute to change an input's size.",
          "type": "text"
        }
      },
      "prefix-suffix": {
        "title": {
          "value": "Prefix Suffix Text and Icons",
          "type": "text"
        },
        "description": {
          "value": "Use the prefix and suffix slots to add text and icons.",
          "type": "text"
        }
      },
      "focus": {
        "title": {
          "value": "Focus / Active",
          "type": "text"
        },
        "description": {
          "value": "The focus attribute provides feedback to the users, informing them that the input component is ready for use.",
          "type": "text"
        }
      },
      "invalid": {
        "title": {
          "value": "Invalid",
          "type": "text"
        },
        "description": {
          "value": "The invalid status is used to warn the user that the input is invalid. For example, if the entry of text is mandatory and nothing has been entered or if a text has been entered that does not have the correct format.",
          "type": "text"
        }
      },
      "stepper": {
        "title": {
          "value": "Stepper",
          "type": "text"
        },
        "description": {
          "value": "The Stepper (Input type number) attribute has additional step buttons at the right side for incrementing and decrementing values. It is ideal for situations where users need to adjust quantities or settings within a range.",
          "type": "text"
        }
      },
      "types": {
        "title": {
          "value": "Input Types",
          "type": "text"
        },
        "description": {
          "value": "The type attribute controls the type of input the browser renders.",
          "type": "text"
        }
      },
      "label-position": {
        "title": {
          "value": "Customizing Label Position",
          "type": "text"
        },
        "description": {
          "value": "Use to customize the way form controls are drawn. This example uses CSS grid to position the label to the left of the control, but the possible orientations are nearly endless. The same technique works for inputs, textareas, radio groups, and similar form controls.",
          "type": "text"
        }
      }
    },
    "menu-item": {
      "description": {
        "value": "Menu items provide options for the user to pick from in a menu.",
        "type": "text"
      },
      "title": {
        "value": "Menu Item",
        "type": "text"
      }
    },
    "menu-label": {
      "description": {
        "value": "Menu labels are used to describe a group of menu items.",
        "type": "text"
      },
      "title": {
        "value": "Menu Label",
        "type": "text"
      }
    },
    "menu": {
      "description": {
        "value": "Menus provide a list of options for the user to choose from.",
        "type": "text"
      },
      "title": {
        "value": "Menu",
        "type": "text"
      }
    },
    "mutation-observer": {
      "description": {
        "value": "The Mutation Observer component offers a thin, declarative interface to the MutationObserver API.",
        "type": "text"
      },
      "title": {
        "value": "Mutation Observer",
        "type": "text"
      }
    },
    "option": {
      "default": {
        "description": {
          "value": "Options define the selectable items within various form controls such as select.",
          "type": "text"
        },
        "title": {
          "value": "Option",
          "type": "text"
        }
      },
      "disabled": {
        "title": {
          "value": "Disabled",
          "type": "text"
        },
        "description": {
          "value": "Use the disabled attribute to disable an option and prevent it from being selected.",
          "type": "text"
        }
      },
      "prefix-suffix": {
        "title": {
          "value": "Prefix and Suffix",
          "type": "text"
        },
        "description": {
          "value": "Add icons to the start and end of menu items using the prefix and suffix slots.",
          "type": "text"
        }
      }
    },
    "popup": {
      "description": {
        "value": "Popup is a utility that lets you declaratively anchor \"popup\" containers to another element.",
        "type": "text"
      },
      "title": {
        "value": "Popup",
        "type": "text"
      }
    },
    "progress-bar": {
      "description": {
        "value": "Progress bars are used to show the status of an ongoing operation.",
        "type": "text"
      },
      "title": {
        "value": "Progress Bar",
        "type": "text"
      }
    },
    "progress-ring": {
      "description": {
        "value": "Progress rings are used to show the progress of a determinate operation in a circular fashion.",
        "type": "text"
      },
      "title": {
        "value": "Progress Ring",
        "type": "text"
      }
    },
    "qr-code": {
      "description": {
        "value": "Generates a QR code and renders it using the Canvas API.",
        "type": "text"
      },
      "title": {
        "value": "QR Code",
        "type": "text"
      }
    },
    "radio-button": {
      "description": {
        "value": "Radios buttons allow the user to select a single option from a group using a button-like control.",
        "type": "text"
      },
      "title": {
        "value": "Radio Button",
        "type": "text"
      }
    },
    "radio-group": {
      "default": {
        "description": {
          "value": "Radio groups are used to group multiple radios or radio buttons so they function as a single form control.",
          "type": "text"
        },
        "title": {
          "value": "Radio Group",
          "type": "text"
        }
      },
      "labels": {
        "title": {
          "value": "Labels",
          "type": "text"
        },
        "description": {
          "value": "Use the label attribute to give the radio-group an accessible label. For labels that contain HTML, use the label slot instead.",
          "type": "text"
        }
      },
      "help-text": {
        "title": {
          "value": "Help Text",
          "type": "text"
        },
        "description": {
          "value": "Add descriptive help text to a radio group with the help-text attribute. For help texts that contain HTML, use the help-text slot instead.",
          "type": "text"
        }
      },
      "disabled": {
        "title": {
          "value": "Disabling Options",
          "type": "text"
        },
        "description": {
          "value": "Radios and radio buttons can be disabled by adding the disabled attribute to the respective options inside the radio group.",
          "type": "text"
        }
      },
      "size": {
        "title": {
          "value": "Sizing Options",
          "type": "text"
        },
        "description": {
          "value": "The size of Radios and Radio Buttons will be determined by the Radio Group’s size attribute.",
          "type": "text"
        }
      },
      "required": {
        "title": {
          "value": "Validation",
          "type": "text"
        },
        "description": {
          "value": "Setting the required attribute to make selecting an option mandatory. If a value has not been selected, it will prevent the form from submitting and display an error message.",
          "type": "text"
        }
      },
      "setCustomValidity": {
        "title": {
          "value": "Custom Validity",
          "type": "text"
        },
        "description": {
          "value": "Use the setCustomValidity() method to set a custom validation message. This will prevent the form from submitting and make the browser display the error message you provide. To clear the error, call this function with an empty string.",
          "type": "text"
        }
      },
      "focus": {
        "title": {
          "value": "Focus",
          "type": "text"
        },
        "description": {
          "value": "The focus event gives the user feedback that one of the Checkboxes has been focused by the keyboard interaction.",
          "type": "text"
        }
      },
      "invalid": {
        "title": {
          "value": "Invalid",
          "type": "text"
        },
        "description": {
          "value": "The invalid status is used to warn the user that the Radio Group is invalid. For example, if the radio is mandatory and nothing has been checked.",
          "type": "text"
        }
      }
    },
    "range": {
      "description": {
        "value": "Ranges allow the user to select a single value within a given range using a slider.",
        "type": "text"
      },
      "title": {
        "value": "Range",
        "type": "text"
      }
    },
    "rating": {
      "description": {
        "value": "Ratings give users a way to quickly view and provide feedback.",
        "type": "text"
      },
      "title": {
        "value": "Rating",
        "type": "text"
      }
    },
    "relative-time": {
      "description": {
        "value": "Outputs a localized time phrase relative to the current date and time.",
        "type": "text"
      },
      "title": {
        "value": "Relative Time",
        "type": "text"
      }
    },
    "resize-observer": {
      "description": {
        "value": "The Resize Observer component offers a thin, declarative interface to the ResizeObserver API.",
        "type": "text"
      },
      "title": {
        "value": "Resize Observer",
        "type": "text"
      }
    },
    "select": {
      "default": {
        "description": {
          "value": "Selects allow you to choose items from a menu of predefined options.",
          "type": "text"
        },
        "title": {
          "value": "Select",
          "type": "text"
        }
      },
      "labels": {
        "title": {
          "value": "Labels",
          "type": "text"
        },
        "description": {
          "value": "Use the label attribute to give the select an accessible label. For labels that contain HTML, use the label slot instead.",
          "type": "text"
        }
      },
      "help-text": {
        "title": {
          "value": "Help Text",
          "type": "text"
        },
        "description": {
          "value": "Add descriptive help text to a select with the help-text attribute. For help texts that contain HTML, use the help-text slot instead.",
          "type": "text"
        }
      },
      "clearable": {
        "title": {
          "value": "Clearable",
          "type": "text"
        },
        "description": {
          "value": "Use the clearable attribute to make the control clearable. The clear button only appears when an option is selected.",
          "type": "text"
        }
      },
      "disabled": {
        "title": {
          "value": "Disabled",
          "type": "text"
        },
        "description": {
          "value": "Use the disabled attribute to disable a select.",
          "type": "text"
        }
      },
      "multiple": {
        "title": {
          "value": "Multiple",
          "type": "text"
        },
        "description": {
          "value": "To allow multiple options to be selected, use the multiple attribute. It’s a good practice to use clearable when this option is enabled. To set multiple values at once, set value to a space-delimited list of values.",
          "type": "text"
        }
      },
      "initialvalue": {
        "title": {
          "value": "Setting Initial Values",
          "type": "text"
        },
        "description": {
          "value": "Use the value attribute to set the initial selection.\n\nWhen using multiple, the value attribute uses space-delimited values to select more than one option. Because of this, <syn-option> values cannot contain spaces. If you’re accessing the value property through Javascript, it will be an array.",
          "type": "text"
        }
      },
      "group": {
        "title": {
          "value": "Grouping Options",
          "type": "text"
        },
        "description": {
          "value": "Use <syn-optgroup> to group listbox items visually.",
          "type": "text"
        }
      },
      "size": {
        "title": {
          "value": "Sizes",
          "type": "text"
        },
        "description": {
          "value": "Use the size attribute to change a select’s size. Note that size does not apply to listbox options.",
          "type": "text"
        }
      },
      "prefix": {
        "title": {
          "value": "Prefix Icons",
          "type": "text"
        },
        "description": {
          "value": "Use the prefix slot to prepend an icon to the control.",
          "type": "text"
        }
      },
      "gettag": {
        "title": {
          "value": "Custom Tags",
          "type": "text"
        },
        "description": {
          "value": "When multiple options can be selected, you can provide custom tags by passing a function to the getTag property. Your function can return a string of HTML, a Lit Template, or an HTMLElement. The getTag() function will be called for each option. The first argument is an <syn-option> element and the second argument is the tag’s index (its position in the tag list).\n\nRemember that custom tags are rendered in a shadow root. To style them, you can use the style attribute in your template or you can add your own parts and target them with the ::part() selector.",
          "type": "text"
        }
      },
      "placeholder": {
        "title": {
          "value": "Placeholder",
          "type": "text"
        },
        "description": {
          "value": "Use the placeholder attribute to add a placeholder.",
          "type": "text"
        }
      },
      "focus": {
        "title": {
          "value": "Focus / Active",
          "type": "text"
        },
        "description": {
          "value": "The focus event gives the user feedback that the Select has been focused by the keyboard interaction or active click from the user..",
          "type": "text"
        }
      }
    },
    "skeleton": {
      "description": {
        "value": "Skeletons are used to provide a visual representation of where content will eventually be drawn.",
        "type": "text"
      },
      "title": {
        "value": "Skeleton",
        "type": "text"
      }
    },
    "spinner": {
      "description": {
        "value": "Spinners are used to show the progress of an indeterminate operation.",
        "type": "text"
      },
      "title": {
        "value": "Spinner",
        "type": "text"
      }
    },
    "split-panel": {
      "description": {
        "value": "Split panels display two adjacent panels, allowing the user to reposition them.",
        "type": "text"
      },
      "title": {
        "value": "Split Panel",
        "type": "text"
      }
    },
    "switch": {
      "default": {
        "description": {
          "value": "Switches allow the user to toggle an option on or off.",
          "type": "text"
        },
        "title": {
          "value": "Switch",
          "type": "text"
        }
      },
      "checked": {
        "description": {
          "value": "Use the checked attribute to activate the switch.",
          "type": "text"
        },
        "title": {
          "value": "Checked",
          "type": "text"
        }
      },
      "disabled": {
        "title": {
          "value": "Disabled",
          "type": "text"
        },
        "description": {
          "value": "Use the disabled attribute to disable the switch.",
          "type": "text"
        }
      },
      "sizes": {
        "title": {
          "value": "Sizes",
          "type": "text"
        },
        "description": {
          "value": "Use the size attribute to change a switch’s size.",
          "type": "text"
        }
      },
      "focus": {
        "title": {
          "value": "Focus",
          "type": "text"
        },
        "description": {
          "value": "The focus event gives the user feedback that the Switch has been focused by the keyboard interaction.",
          "type": "text"
        }
      },
      "invalid": {
        "title": {
          "value": "Invalid",
          "type": "text"
        },
        "description": {
          "value": "The invalid status is used to warn the user that the Switch is invalid.",
          "type": "text"
        }
      }
    },
    "tab-group": {
      "description": {
        "value": "Tab groups organize content into a container that shows one section at a time.",
        "type": "text"
      },
      "title": {
        "value": "Tab Group",
        "type": "text"
      }
    },
    "tab-panel": {
      "description": {
        "value": "Tab panels are used inside tab groups to display tabbed content.",
        "type": "text"
      },
      "title": {
        "value": "Tab Panel",
        "type": "text"
      }
    },
    "tab": {
      "description": {
        "value": "Tabs are used inside tab groups to represent and activate tab panels.",
        "type": "text"
      },
      "title": {
        "value": "Tab",
        "type": "text"
      }
    },
    "tag": {
      "default": {
        "description": {
          "value": "Tags are used as labels to organize things or to indicate a selection.",
          "type": "text"
        },
        "title": {
          "value": "Tag",
          "type": "text"
        }
      },
      "size": {
        "title": {
          "value": "Sizes",
          "type": "text"
        },
        "description": {
          "value": "Use the size attribute to change a tab’s size.",
          "type": "text"
        }
      },
      "removable": {
        "title": {
          "value": "Removable",
          "type": "text"
        },
        "description": {
          "value": "Use the removable attribute to add a remove button to the tag.",
          "type": "text"
        }
      }
    },
    "textarea": {
      "default": {
        "title": {
          "value": "Textarea",
          "type": "text"
        },
        "description": {
          "value": "Textareas collect data from the user and allow multiple lines of text.",
          "type": "text"
        }
      },
      "labels": {
        "title": {
          "value": "Labels",
          "type": "text"
        },
        "description": {
          "value": "Use the label attribute to give the textarea an accessible label. For labels that contain HTML, use the label slot instead.",
          "type": "text"
        }
      },
      "help-text": {
        "title": {
          "value": "Help Text",
          "type": "text"
        },
        "description": {
          "value": "Add descriptive help text to a textarea with the help-text attribute. For help texts that contain HTML, use the help-text slot instead.",
          "type": "text"
        }
      },
      "rows": {
        "title": {
          "value": "Rows",
          "type": "text"
        },
        "description": {
          "value": "Use the rows attribute to change the number of text rows that get shown.",
          "type": "text"
        }
      },
      "placeholder": {
        "title": {
          "value": "Placeholders",
          "type": "text"
        },
        "description": {
          "value": "Use the placeholder attribute to add a placeholder.",
          "type": "text"
        }
      },
      "readonly": {
        "title": {
          "value": "Read-only Textareas",
          "type": "text"
        },
        "description": {
          "value": "Add the read-only attribute to draw a read-only textarea.",
          "type": "text"
        }
      },
      "disabled": {
        "title": {
          "value": "Disabled",
          "type": "text"
        },
        "description": {
          "value": "Use the disabled attribute to disable a textarea.",
          "type": "text"
        }
      },
      "size": {
        "title": {
          "value": "Sizes",
          "type": "text"
        },
        "description": {
          "value": "Use the size attribute to change a textarea’s size.",
          "type": "text"
        }
      },
      "resize": {
        "title": {
          "value": "Prevent Resizing",
          "type": "text"
        },
        "description": {
          "value": "By default, textareas can be resized vertically by the user. To prevent resizing, set the resize attribute to none.",
          "type": "text"
        }
      },
      "resize-auto": {
        "title": {
          "value": "Expand with Content",
          "type": "text"
        },
        "description": {
          "value": "Textareas will automatically resize to expand to fit their content when resize is set to auto.",
          "type": "text"
        }
      },
      "focus": {
        "title": {
          "value": "Focus / Active",
          "type": "text"
        },
        "description": {
          "value": "The focus event gives the user feedback that the Textarea has been focused by the keyboard interaction and that the Textarea component is ready for use.",
          "type": "text"
        }
      },
      "invalid": {
        "title": {
          "value": "Invalid",
          "type": "text"
        },
        "description": {
          "value": "The invalid status is used to warn the user that the input is invalid. For example, if the entry of text is mandatory and nothing has been entered or if a text has been entered that does not have the correct format.",
          "type": "text"
        }
      }
    },
    "tooltip": {
      "description": {
        "value": "Tooltips display additional information based on a specific action.",
        "type": "text"
      },
      "title": {
        "value": "Tooltip",
        "type": "text"
      }
    },
    "tree-item": {
      "description": {
        "value": "A tree item serves as a hierarchical node that lives inside a tree.",
        "type": "text"
      },
      "title": {
        "value": "Tree Item",
        "type": "text"
      }
    },
    "tree": {
      "description": {
        "value": "Trees allow you to display a hierarchical list of selectable tree items. Items with children can be expanded and collapsed as desired by the user.",
        "type": "text"
      },
      "title": {
        "value": "Tree",
        "type": "text"
      }
    },
    "visually-hidden": {
      "description": {
        "value": "The visually hidden utility makes content accessible to assistive devices without displaying it on the screen.",
        "type": "text"
      },
      "title": {
        "value": "Visually Hidden",
        "type": "text"
      }
    },
    "radio": {
      "default": {
        "description": {
          "value": "Radios allow the user to select a single option from a group. \\nRadios are designed to be used with radio groups.",
          "type": "text"
        },
        "title": {
          "value": "Radio",
          "type": "text"
        }
      },
      "focus": {
        "title": {
          "value": "Focus",
          "type": "text"
        },
        "description": {
          "value": "The focus event gives the user feedback that the Radio has been focused by the keyboard interaction.",
          "type": "text"
        }
      },
      "disabled": {
        "title": {
          "value": "Disabled",
          "type": "text"
        },
        "description": {
          "value": "Use the disabled attribute to disable a radio.",
          "type": "text"
        }
      },
      "sizes": {
        "title": {
          "value": "Sizes",
          "type": "text"
        },
        "description": {
          "value": "Add the size attribute to the Radio Group to change the radios’ size.",
          "type": "text"
        }
      },
      "invalid": {
        "title": {
          "value": "Invalid",
          "type": "text"
        },
        "description": {
          "value": "The invalid status is used to warn the user that the Radio is invalid. For example, if the radio is mandatory and nothing has been checked.",
          "type": "text"
        }
      },
      "initialValue": {
        "title": {
          "value": "Initial Value",
          "type": "text"
        },
        "description": {
          "value": "To set the initial value and checked state, use the value attribute on the containing radio group.",
          "type": "text"
        }
      }
    },
    "optiongroup": {
      "default": {
        "title": {
          "value": "Option Group",
          "type": "text"
        },
        "description": {
          "value": "Use <syn-optgroup> to group listbox items visually.",
          "type": "text"
        }
      },
      "disabled": {
        "title": {
          "value": "Disabled",
          "type": "text"
        },
        "description": {
          "value": "Use the disabled attribute in the <syn-optgroup> to disable the Section and prevent it from being selected.",
          "type": "text"
        }
      },
      "prefix-suffix": {
        "title": {
          "value": "Prefix and suffix",
          "type": "text"
        },
        "description": {
          "value": "Add icons to the start and end of menu items using the prefix and suffix slots.",
          "type": "text"
        }
      }
    },
    "templates": {
      "default": {
        "title": {
          "value": "Forms",
          "type": "text"
        },
        "description": {
          "value": "Forms usually contain form components such as checkboxes, selects, input fields, radio buttons, toggle switches and more. \nClear and simple forms help prevent user confusion and incorrect data submission. \n\nForms should be designed in columns as this improves scanability. One-column layout is preferred, but use two or more column layouts when there are too many components to fit in an area of the page.\n\nForms can be simple or complex, and may be presented as dedicated pages, side panels, or dialogs depending on the use case and the situation.",
          "type": "text"
        }
      },
      "templates": {
        "title": {
          "value": "Templates",
          "type": "text"
        },
        "description": {
          "value": "Contact Form",
          "type": "text"
        }
      }
    },
    "nav-item": {
      "default": {
        "title": {
          "value": "Navigation Item",
          "type": "text"
        },
        "description": {
          "value": "The navigation item is used to trigger page switches.",
          "type": "text"
        }
      },
      "labels": {
        "title": {
          "value": "Labels",
          "type": "text"
        },
        "description": {
          "value": "Use the label attribute to change the content of a navigtion item.",
          "type": "text"
        }
      },
      "current": {
        "title": {
          "value": "Current",
          "type": "text"
        },
        "description": {
          "value": "Use the prefix and suffix slots to add. If available the prefix slot will be shown in the rail navigation.",
          "type": "text"
        }
      },
      "focus": {
        "title": {
          "value": "Focus",
          "type": "text"
        },
        "description": {
          "value": "Use the prefix and suffix slots to add. If available the prefix slot will be shown in the rail navigation.",
          "type": "text"
        }
      },
      "nav-horizontal": {
        "title": {
          "value": "Horizontal Navigation",
          "type": "text"
        },
        "description": {
<<<<<<< HEAD
          "value": "Use the horizontal attribute to indicate that an element is used in a horizontal navigation.(The example shows it in combination with the current attribute, to indicate the difference.)",
=======
          "value": "Use the horizontal attribute to indicate that an element is used in a horizontal navigation. (The example shows it in combination with the current attribute, to indicate the difference.)",
>>>>>>> 5d98b0fa
          "type": "text"
        }
      },
      "prefix-suffix": {
        "title": {
          "value": "Prefix and suffix Slot",
          "type": "text"
        },
        "description": {
          "value": "Use the prefix and suffix slots to add e. g. icons or tags. If available the prefix slot will be shown in the rail navigation.",
          "type": "text"
        }
      },
      "children": {
        "title": {
          "value": "Children closed / open (vertical only)",
          "type": "text"
        },
        "description": {
          "value": "Use the *children attribute to indicate that show a chevron. In development this will be handled automatically as soon as an element has children.:",
          "type": "text"
        }
      },
      "divider": {
        "title": {
          "value": "Divider",
          "type": "text"
        },
        "description": {
          "value": "Use the divider attribute to add a border at the top. This should be used for first level elements in vertical navigations.",
          "type": "text"
        }
      },
      "indentation": {
        "title": {
          "value": "Indentation",
          "type": "text"
        },
        "description": {
          "value": "Vertical navigation elements can be indented to indicate deeper navigation levels.",
          "type": "text"
        }
      },
      "disabled": {
        "title": {
          "value": "Disabled",
          "type": "text"
        },
        "description": {
          "value": "Use the disabled attribute to disable a navigation-item.",
          "type": "text"
        }
      }
    },
    "header": {
      "default": {
        "title": {
          "value": "Header",
          "type": "text"
        },
        "description": {
          "value": "The header is used to indicate the name of the app, provide important actions in a toolbar and a navigation.",
          "type": "text"
        }
      },
      "label": {
        "title": {
          "value": "Label",
          "type": "text"
        },
        "description": {
          "value": "Use the label attribute to change the app name.",
          "type": "text"
        }
      },
      "logo": {
        "title": {
          "value": "Logo",
          "type": "text"
        },
        "description": {
          "value": "Use the logo slot to change the app logo. Usually this is only needed in whitelabel solutions, when the SICK branding explicitly has to be hidden.",
          "type": "text"
        }
      },
      "focus": {
        "title": {
          "value": "Focus",
          "type": "text"
        },
        "description": {
          "value": "The focus event gives the user feedback that a link in the logo has been focused by the keyboard interaction and that the link is ready to be navigated to.",
          "type": "text"
        }
      },
      "options": {
        "title": {
          "value": "Meta Navigation",
          "type": "text"
        },
        "description": {
          "value": "Use the Meta Navigation slot to add additional functionalities to your application. Please be aware of the guidelines regarding the order of icons in the toolbar.\nImportant: The Options Menu doesn’t handle any responsive behaviour, e. g. if there is not enough space for all items in different screen sizes. You have to make sure yourself, that your app works correctly and e. g. move elements into the footer of the side navigation or inside a “more” button in the Options Menu.",
          "type": "text"
        }
      },
      "navigation": {
        "title": {
          "value": "Top Navigation",
          "type": "text"
        },
        "description": {
          "value": "Use the top navigation slot to add syn-navigation and horizontal syn-navigation-items.",
          "type": "text"
        }
      }
    }
  },
  "assets": {
    "sick-logo": {
      "description": {
        "value": "The logo represents the company and forms the core of the brand identity. Therefore, the logo has a very special meaning in communication: It is always in a prominent position and retains its absolute independence in all applications. The logo is always used as original graphic. It may not be changed or translated.",
        "type": "text"
      },
      "title": {
        "value": "SICK Logo",
        "type": "text"
      }
    },
    "material-icons": {
      "description": {
        "value": "Icons are small standard symbols that are primarily used in screen design. Due to their intended use, the icons must be recognizable min size of 16 x 16 pixels.\n\nIf you need to create a new icon, you have to follow the Material Icons Guide. Please also inform the Synergy design system team, so we can include this icon to prevent duplicates.",
        "type": "text"
      },
      "title": {
        "value": "Material Icons",
        "type": "text"
      }
    },
    "system-icons": {
      "description": {
        "value": "The system-icons contain only a small subset of icons that are used internally by Synergy components.\nEach icon wraps the original icon in an own component.\nThe names are aligned with dev and could deviate from Material Icons.",
        "type": "text"
      },
      "title": {
        "value": "System Icons",
        "type": "text"
      }
    }
  },
  "tokens": {
    "border-radius": {
      "description": {
        "value": "Border radius tokens are used to give sharp edges a more subtle, rounded effect.",
        "type": "text"
      },
      "title": {
        "value": "Border radius",
        "type": "text"
      }
    },
    "border-width": {
      "description": {
        "value": "The border is primarily used to outline the frame of a component or to structure content. The border color varies depending on the component and context, but the width stays constant.",
        "type": "text"
      },
      "title": {
        "value": "Border width",
        "type": "text"
      }
    },
    "color": {
      "description": {
        "value": "Color tokens help maintain consistent use of color throughout our products.",
        "type": "text"
      },
      "title": {
        "value": "Color Tokens",
        "type": "text"
      },
      "light": {
        "description": {
          "value": "Our light theme is the default theme for all applications",
          "type": "text"
        },
        "title": {
          "value": "Colors / light",
          "type": "text"
        }
      },
      "dark": {
        "description": {
          "value": "Use the dark theme as a low-light UI that displays mostly dark surfaces.",
          "type": "text"
        },
        "title": {
          "value": "Colors / dark",
          "type": "text"
        }
      },
      "semantic": {
        "description": {
          "value": "Semantic color information for general or specific components.",
          "type": "text"
        },
        "title": {
          "value": "Semantic colors",
          "type": "text"
        },
        "text": {
          "description": {
            "value": "Primary color used for text within the application",
            "type": "text"
          },
          "title": {
            "value": "Text colors",
            "type": "text"
          }
        }
      }
    },
    "shadow": {
      "description": {
        "value": "Shadow and elevation tokens are used to give elements the appearance of being raised off the page.",
        "type": "text"
      },
      "title": {
        "value": "Shadow and elevation",
        "type": "text"
      }
    },
    "spacing": {
      "description": {
        "value": "Spacing tokens are used to provide consistent spacing between content in your app.",
        "type": "text"
      },
      "title": {
        "value": "Spacing",
        "type": "text"
      }
    },
    "transition": {
      "description": {
        "value": "Transition tokens are used to provide consistent transitions throughout our applications.",
        "type": "text"
      },
      "title": {
        "value": "Transition Tokens",
        "type": "text"
      }
    },
    "typography": {
      "description": {
        "value": "Typography tokens are used to define typographic style of headings, body text, and UI components. They are used to maintain a consistent set of font styles throughout your app.",
        "type": "text"
      },
      "title": {
        "value": "Typography",
        "type": "text"
      },
      "text-styles": {
        "description": {
          "value": "The Synergy text styles are made up of two categories to cover the range of different needs in designs: Headings and Body / UI text.\n\nUnless explicitly mentioned otherwise in a component, Synergy recommends using sentence case capitalization throughout your applications.",
          "type": "text"
        },
        "title": {
          "value": "Text styles",
          "type": "text"
        },
        "headings": {
          "description": {
            "value": "Heading styles come in a range of sizes, and can be used in a range of contexts, such as:\nbuilding page hierarchy,\nhelping users scan large chunks of text,\nproviding a title to a page or piece of content,\nas subheadings or eyebrow headings, where there is still only one H1 tag per page (as per Accessibility requirements).\n\nOur heading styles are consistently bold, to better address the visual hierarchy.",
            "type": "text"
          },
          "title": {
            "value": "Headings",
            "type": "text"
          }
        },
        "body": {
          "description": {
            "value": "Body text is used for long-form content where a paragraph or multiple lines of text are required. Body text styles are optimized for reading as a large chunk of information through line height and paragraph spacing. Inline links sit within body text styles and inherit the same font values. \nUI text is text used in UI components and uses the same text stylings.\n\nThe default font size is medium (16 px). Synergy supports three additional font sizes for body copy.\nIt is also possible to format the text bold for certain text passages.",
            "type": "text"
          },
          "title": {
            "value": "Body and UI text",
            "type": "text"
          }
        }
      },
      "font-family": {
        "description": {
          "value": "Synergy uses the open source typeface Open Sans for all elements, but system fonts can also be used.",
          "type": "text"
        },
        "title": {
          "value": "Font family",
          "type": "text"
        }
      }
    },
    "z-index": {
      "description": {
        "value": "Z-indexes are used to stack components in a logical manner.",
        "type": "text"
      },
      "title": {
        "value": "Z-Index Tokens",
        "type": "text"
      }
    }
  },
  "frameworks": {
    "angular": {
      "description": {
        "value": "Tips for using Essential in your Angular app.",
        "type": "text"
      },
      "title": {
        "value": "Angular",
        "type": "text"
      }
    },
    "react": {
      "description": {
        "value": "Tips for using Essential in your React app.",
        "type": "text"
      },
      "title": {
        "value": "React",
        "type": "text"
      }
    },
    "vue-2": {
      "description": {
        "value": "Tips for using Essential in your Vue 2 app.",
        "type": "text"
      },
      "title": {
        "value": "Vue (version 2)",
        "type": "text"
      }
    },
    "vue": {
      "description": {
        "value": "Tips for using Essential in your Vue 3 app.",
        "type": "text"
      },
      "title": {
        "value": "Vue",
        "type": "text"
      }
    }
  },
  "getting-started": {
    "customizing": {
      "description": {
        "value": "Learn how to customize Essential through parts and custom properties.",
        "type": "text"
      },
      "title": {
        "value": "Customizing",
        "type": "text"
      }
    },
    "form-controls": {
      "description": {
        "value": "Some things to note about Essential and forms.",
        "type": "text"
      },
      "title": {
        "value": "Form Controls",
        "type": "text"
      }
    },
    "installation": {
      "description": {
        "value": "Choose the installation method that works best for you.",
        "type": "text"
      },
      "title": {
        "value": "Installation",
        "type": "text"
      }
    },
    "localization": {
      "description": {
        "value": "Discover how to localize Essential with minimal effort.",
        "type": "text"
      },
      "title": {
        "value": "Localization",
        "type": "text"
      }
    },
    "themes": {
      "description": {
        "value": "Everything you need to know about theming Essential.",
        "type": "text"
      },
      "title": {
        "value": "Themes",
        "type": "text"
      }
    },
    "usage": {
      "description": {
        "value": "Learn more about using custom elements.",
        "type": "text"
      },
      "title": {
        "value": "Usage",
        "type": "text"
      }
    }
  },
  "resources": {
    "accessibility": {
      "description": {
        "value": "Essential recognizes the need for all users to have undeterred access to the websites and applications that are created with it.",
        "type": "text"
      },
      "title": {
        "value": "Accessibility Commitment",
        "type": "text"
      }
    },
    "changelog": {
      "description": {
        "value": "Changes to each version of the project are documented here.",
        "type": "text"
      },
      "title": {
        "value": "Changelog",
        "type": "text"
      }
    },
    "community": {
      "description": {
        "value": "Essential has a growing community of designers and developers that are building amazing things with web components.",
        "type": "text"
      },
      "title": {
        "value": "Community",
        "type": "text"
      }
    },
    "contributing": {
      "description": {
        "value": "Essential is an open source project, meaning everyone can use it and contribute to its development.",
        "type": "text"
      },
      "title": {
        "value": "Contributing",
        "type": "text"
      }
    }
  },
  "tutorials": {
    "integrating-with-laravel": {
      "description": {
        "value": "This page explains how to integrate Essential with a Laravel app.",
        "type": "text"
      },
      "title": {
        "value": "Integrating with Laravel",
        "type": "text"
      }
    },
    "integrating-with-nextjs": {
      "description": {
        "value": "This page explains how to integrate Essential with a NextJS app.",
        "type": "text"
      },
      "title": {
        "value": "Integrating with NextJS",
        "type": "text"
      }
    },
    "integrating-with-rails": {
      "description": {
        "value": "This page explains how to integrate Essential with a Rails app.",
        "type": "text"
      },
      "title": {
        "value": "Integrating with Rails",
        "type": "text"
      }
    }
  }
}<|MERGE_RESOLUTION|>--- conflicted
+++ resolved
@@ -1669,11 +1669,7 @@
           "type": "text"
         },
         "description": {
-<<<<<<< HEAD
-          "value": "Use the horizontal attribute to indicate that an element is used in a horizontal navigation.(The example shows it in combination with the current attribute, to indicate the difference.)",
-=======
           "value": "Use the horizontal attribute to indicate that an element is used in a horizontal navigation. (The example shows it in combination with the current attribute, to indicate the difference.)",
->>>>>>> 5d98b0fa
           "type": "text"
         }
       },
