--- conflicted
+++ resolved
@@ -1,11 +1,6 @@
-<<<<<<< HEAD
-import type { SynChangeEvent } from '@synergy-design-system/components';
-import { Component, ElementRef, OnInit, ViewChild } from '@angular/core';
-=======
 import type { SynChangeEvent, SynRange } from '@synergy-design-system/components';
 import { serialize } from '@synergy-design-system/components';
 import { Component, ElementRef, ViewChild } from '@angular/core';
->>>>>>> fd089e9d
 import { FormBuilder, FormGroup } from '@angular/forms';
 
 const initialData = {
