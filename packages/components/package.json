{
  "author": {
    "name": "SICK Global UX Foundation",
    "url": "https://www.sick.com"
  },
  "name": "@synergy-design-system/components",
  "version": "1.0.0-main.6",
  "description": "",
  "repository": {
    "type": "git",
    "url": "https://github.com/SickDesignSystem/synergy.git",
    "directory": "packages/components"
  },
  "exports": {
    ".": {
      "types": "./dist/synergy.d.ts",
      "import": "./dist/synergy.js"
    },
    "./custom-elements.json": "./dist/custom-elements.json",
    "./synergy.js": "./dist/synergy.js",
    "./synergy-autoloader.js": "./dist/synergy-autoloader.js",
    "./components/*": "./dist/components/*",
    "./utilities/*": "./dist/utilities/*",
    "./translations/*": "./dist/translations/*"
  },
  "files": ["dist"],
  "scripts": {
    "build": "node scripts/build.js",
    "test": "pnpm build && web-test-runner --group default",
    "vendor": "node scripts/vendorism.js",
    "vendor.get": "node scripts/vendorism.js -g",
    "vendor.set": "node scripts/vendorism.js -s",
    "vendor.eject": "node scripts/vendorism.js -e",
    "lint:css": "stylelint \"src/**/*.{css,js,ts}\"",
    "lint:js": "eslint src",
    "lint": "pnpm run /^lint:.*/",
    "release": "semantic-release  --tagFormat 'components/${version}' -e semantic-release-monorepo"
  },
  "type": "module",
  "homepage": "https://github.com/SickDesignSystem/synergy/tree/main/packages/components",
  "keywords": [
    "Web Components",
    "LIT Components",
    "Design System",
    "SDS",
    "Synergy Design System",
    "SICK",
    "SICK Design System"
  ],
  "license": "ISC",
  "devDependencies": {
    "@custom-elements-manifest/analyzer": "^0.8.4",
    "@lit/react": "^1.0.0",
    "@open-wc/testing": "^3.2.0",
    "@playwright/test": "^1.39.0",
    "@semantic-release/changelog": "^6.0.3",
    "@semantic-release/exec": "^6.0.3",
    "@semantic-release/git": "^10.0.1",
    "@shoelace-style/animations": "^1.1.0",
    "@shoelace-style/localize": "^3.1.2",
    "@synergy-design-system/eslint-config-syn": "workspace:*",
    "@synergy-design-system/stylelint-config-syn": "workspace:*",
    "@types/mocha": "^10.0.2",
    "@typescript-eslint/eslint-plugin": "^6.9.0",
    "@typescript-eslint/parser": "^6.9.0",
    "@web/dev-server-esbuild": "^0.4.1",
    "@web/test-runner": "^0.17.2",
    "@web/test-runner-commands": "^0.8.1",
    "@web/test-runner-playwright": "^0.10.1",
    "chalk": "^5.3.0",
    "command-line-args": "^5.2.1",
    "comment-parser": "^1.4.0",
    "custom-element-jet-brains-integration": "^1.3.1",
    "custom-element-vs-code-integration": "^1.2.1",
    "del": "^7.1.0",
    "esbuild": "^0.19.4",
    "esbuild-plugin-replace": "^1.4.0",
    "eslint": "^8.47.0",
    "eslint-config-airbnb": "^19.0.4",
    "eslint-config-airbnb-typescript": "^17.1.0",
    "eslint-plugin-import": "^2.28.1",
    "eslint-plugin-lit": "^1.9.1",
    "eslint-plugin-lit-a11y": "^4.1.0",
    "eslint-plugin-wc": "^2.0.4",
    "globby": "^13.2.2",
    "jsdom": "^22.1.0",
    "ora": "^7.0.1",
    "pascal-case": "^4.0.0",
    "prettier": "^3.0.3",
    "remark-parse": "^11.0.0",
    "semantic-release": "^19.0.5",
    "semantic-release-monorepo": "^7.0.5",
    "sinon": "^16.1.0",
    "stylelint": "^15.10.3",
    "typescript": "^5.2.2",
    "unified": "^11.0.3",
    "unist-util-visit": "^5.0.0",
    "user-agent-data-types": "^0.4.2",
    "vendorism": "github:mariohamann/vendorism"
  },
  "release": {
    "branches": [
      "+([0-9])?(.{+([0-9]),x}).x",
      {
        "name": "main",
        "prerelease": true
      },
      {
        "name": "beta",
        "prerelease": true
      },
      {
        "name": "alpha",
        "prerelease": true
      },
      "release-fallback"
    ],
    "plugins": [
      "@semantic-release/commit-analyzer",
      "@semantic-release/release-notes-generator",
      [
        "@semantic-release/changelog",
        {
          "changelogFile": "CHANGELOG.md"
        }
      ],
      [
        "@semantic-release/npm",
        {
          "npmPublish": false
        }
      ],
      [
        "@semantic-release/exec",
        {
          "prepareCmd": "pnpm build && git add ../react && git commit -m \"chore(release/react) via component release [skip actions]\""
        }
      ],
      [
        "@semantic-release/git",
        {
          "message": "chore(release/components): ${nextRelease.version} [skip actions]\n\n${nextRelease.notes}",
<<<<<<< HEAD
          "assets": ["../react/**", "CHANGELOG.md", "package.json"]
=======
          "assets": ["CHANGELOG.md", "package.json"]
>>>>>>> b6ed72cc
        }
      ],
      [
        "@semantic-release/github",
        {
          "successComment": false
        }
      ]
    ]
  },
  "dependencies": {
    "lit": "^3.0.0"
  },
  "web-types": "./dist/web-types.json"
}<|MERGE_RESOLUTION|>--- conflicted
+++ resolved
@@ -140,11 +140,7 @@
         "@semantic-release/git",
         {
           "message": "chore(release/components): ${nextRelease.version} [skip actions]\n\n${nextRelease.notes}",
-<<<<<<< HEAD
-          "assets": ["../react/**", "CHANGELOG.md", "package.json"]
-=======
           "assets": ["CHANGELOG.md", "package.json"]
->>>>>>> b6ed72cc
         }
       ],
       [
